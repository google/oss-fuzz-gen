#!/usr/bin/env python3
# Copyright 2024 Google LLC
#
# Licensed under the Apache License, Version 2.0 (the "License");
# you may not use this file except in compliance with the License.
# You may obtain a copy of the License at
#
#     http://www.apache.org/licenses/LICENSE-2.0
#
# Unless required by applicable law or agreed to in writing, software
# distributed under the License is distributed on an "AS IS" BASIS,
# WITHOUT WARRANTIES OR CONDITIONS OF ANY KIND, either express or implied.
# See the License for the specific language governing permissions and
# limitations under the License.
"""Run an experiment with all function-under-tests."""

import argparse
import json
import logging
import os
import sys
import time
import traceback
from datetime import timedelta
from multiprocessing import Pool
from typing import Any

import run_one_experiment
from data_prep import introspector
from experiment import benchmark as benchmarklib
from experiment import oss_fuzz_checkout
from experiment.workdir import WorkDirs
from llm_toolkit import models, prompt_builder

logger = logging.getLogger(__name__)

# WARN: Avoid large NUM_EXP for local experiments.
# NUM_EXP controls the number of experiments in parallel, while each experiment
# will evaluate {run_one_experiment.NUM_EVA, default 3} fuzz targets in
# parallel.
NUM_EXP = int(os.getenv('LLM_NUM_EXP', '2'))

# Default LLM hyper-parameters.
MAX_TOKENS: int = run_one_experiment.MAX_TOKENS
NUM_SAMPLES: int = run_one_experiment.NUM_SAMPLES
RUN_TIMEOUT: int = run_one_experiment.RUN_TIMEOUT
TEMPERATURE: float = run_one_experiment.TEMPERATURE

BENCHMARK_ROOT: str = './benchmark-sets'
BENCHMARK_DIR: str = f'{BENCHMARK_ROOT}/comparison'
RESULTS_DIR: str = run_one_experiment.RESULTS_DIR
GENERATED_BENCHMARK: str = 'generated-benchmark-'
JSON_REPORT = 'report.json'
TIME_STAMP_FMT = '%Y-%m-%d %H:%M:%S'

LOG_LEVELS = {'debug', 'info'}
LOG_FMT = ('%(asctime)s.%(msecs)03d %(levelname)s '
           '%(module)s - %(funcName)s: %(message)s')


class Result:
  benchmark: benchmarklib.Benchmark
  result: run_one_experiment.AggregatedResult | str

  def __init__(self, benchmark, result):
    self.benchmark = benchmark
    self.result = result


def get_next_generated_benchmarks_dir() -> str:
  """Retuns the next folder to be used for generated benchmarks."""
  max_idx = -1
  for benchmark_folder in os.listdir(BENCHMARK_ROOT):
    try:
      max_idx = max(max_idx,
                    int(benchmark_folder.replace(GENERATED_BENCHMARK, '')))
    except (ValueError, TypeError) as _:
      pass
  max_idx += 1
  return os.path.join(BENCHMARK_ROOT, f'{GENERATED_BENCHMARK}{max_idx}')


def generate_benchmarks(args: argparse.Namespace) -> None:
  """Generates benchmarks, write to filesystem and set args benchmark dir."""
  logger.info('Generating benchmarks.')
  benchmark_dir = get_next_generated_benchmarks_dir()
  logger.info('Setting benchmark directory to %s.', benchmark_dir)
  os.makedirs(benchmark_dir)
  args.benchmarks_directory = benchmark_dir
  benchmark_oracles = [
      heuristic.strip() for heuristic in args.generate_benchmarks.split(',')
  ]
  projects_to_target = [
      project.strip()
      for project in args.generate_benchmarks_projects.split(',')
  ]
  for project in projects_to_target:
    project_lang = oss_fuzz_checkout.get_project_language(project)
    benchmarks = introspector.populate_benchmarks_using_introspector(
        project, project_lang, args.generate_benchmarks_max, benchmark_oracles)
    if benchmarks:
      benchmarklib.Benchmark.to_yaml(benchmarks, benchmark_dir)


def prepare_experiment_targets(
    args: argparse.Namespace) -> list[benchmarklib.Benchmark]:
  """Constructs a list of experiment configs based on the |BENCHMARK_DIR| and
    |args| setting."""
  benchmark_yamls = []
  if args.benchmark_yaml:
    logger.info(
        'A benchmark yaml file %s is provided. Will use it and ignore '
        'the files in %s.', args.benchmark_yaml, args.benchmarks_directory)
    benchmark_yamls = [args.benchmark_yaml]
  else:
    if args.generate_benchmarks:
      generate_benchmarks(args)

    benchmark_yamls = [
        os.path.join(args.benchmarks_directory, file)
        for file in os.listdir(args.benchmarks_directory)
        if file.endswith('.yaml') or file.endswith('yml')
    ]
  experiment_configs = []
  for benchmark_file in benchmark_yamls:
    experiment_configs.extend(benchmarklib.Benchmark.from_yaml(benchmark_file))

  return experiment_configs


def run_experiments(benchmark: benchmarklib.Benchmark,
                    args: argparse.Namespace) -> Result:
  """Runs an experiment based on the |benchmark| config."""
  try:
    work_dirs = WorkDirs(os.path.join(args.work_dir, f'output-{benchmark.id}'))
    model = models.LLM.setup(
        ai_binary=args.ai_binary,
        name=args.model,
        max_tokens=MAX_TOKENS,
        num_samples=args.num_samples,
        temperature=args.temperature,
        temperature_list=args.temperature_list,
    )

    result = run_one_experiment.run(
        benchmark=benchmark,
        model=model,
        template_dir=args.template_directory,
        work_dirs=work_dirs,
        cloud_experiment_name=args.cloud_experiment_name,
        cloud_experiment_bucket=args.cloud_experiment_bucket,
        use_context=args.context,
        run_timeout=args.run_timeout,
        dry_run=args.dry_run,
        prompt_builder_to_use=args.prompt_builder)
    return Result(benchmark, result)
  except Exception as e:
    logger.error('Exception while running experiment: %s', str(e))
    traceback.print_exc()
    return Result(benchmark, f'Exception while running experiment: {e}')


def parse_args() -> argparse.Namespace:
  """Parses command line arguments."""
  parser = argparse.ArgumentParser(
      description='Run all experiments that evaluates all target functions.')
  parser.add_argument('-d',
                      '--dry-run',
                      action='store_true',
                      help='Perform a dry-run -- only generate prompts.')
  parser.add_argument('-n',
                      '--num-samples',
                      type=int,
                      default=NUM_SAMPLES,
                      help='The number of samples to request from LLM.')
  parser.add_argument(
      '-t',
      '--temperature',
      type=float,
      default=TEMPERATURE,
      help=('A value between 0 and 1 representing the variety of the targets '
            'generated by LLM.'))
  parser.add_argument(
      '-tr',
      '--temperature-list',
      nargs='*',
      type=float,
      default=[],
      help=('A list of values representing the temperatures will be used by '
            'each sample LLM query.'))
  parser.add_argument('-c',
                      '--cloud-experiment-name',
                      type=str,
                      default='',
                      help='The name of the cloud experiment')
  parser.add_argument('-cb',
                      '--cloud-experiment-bucket',
                      type=str,
                      default='',
                      help='A gcloud bucket to store experiment files.')
  parser.add_argument('-b', '--benchmarks-directory', type=str)
  parser.add_argument('-y',
                      '--benchmark-yaml',
                      type=str,
                      help='A benchmark YAML file')
  parser.add_argument('-to', '--run-timeout', type=int, default=RUN_TIMEOUT)
  parser.add_argument('-a',
                      '--ai-binary',
                      required=False,
                      nargs='?',
                      const=os.getenv('AI_BINARY', ''),
                      default='',
                      type=str)
  parser.add_argument('-l',
                      '--model',
                      default=models.DefaultModel.name,
                      help=('Models available: '
                            f'{", ".join(models.LLM.all_llm_names())}'))
  parser.add_argument('-td',
                      '--template-directory',
                      type=str,
                      default=prompt_builder.DEFAULT_TEMPLATE_DIR)
  parser.add_argument('-w', '--work-dir', default=RESULTS_DIR)
  parser.add_argument('--context',
                      action='store_true',
                      default=False,
                      help='Add context to function under test.')
  parser.add_argument('-e',
                      '--introspector-endpoint',
                      type=str,
                      default=introspector.DEFAULT_INTROSPECTOR_ENDPOINT)
  parser.add_argument(
      '-lo',
      '--log-level',
      help='Sets the logging level. Options available: [{LOG_LEVELS}]',
      default='info')
  parser.add_argument(
      '-of',
      '--oss-fuzz-dir',
      help=
      'Path to OSS-Fuzz dir to use. If not set will create temporary directory',
      default='')
  parser.add_argument(
      '-g',
      '--generate-benchmarks',
      help=('Generate benchmarks and use those for analysis. This is a string '
            'of comma-separated heuristics to use when identifying benchmark '
            'targets. Options available: '
            f'{", ".join(introspector.get_oracle_dict().keys())}'),
      type=str)
  parser.add_argument(
      '-gp',
      '--generate-benchmarks-projects',
      help='Projects to generate benchmarks for in a comma separated string.',
      type=str)
  parser.add_argument('-gm',
                      '--generate-benchmarks-max',
                      help='Max targets to generate per benchmark heuristic.',
                      type=int,
                      default=5)
  parser.add_argument(
      '--delay',
      type=int,
      default=0,
      help=('Delay each experiment by certain seconds (e.g., 10s) to avoid '
            'exceeding quota limit in large scale experiments.'))
  parser.add_argument('-p',
                      '--prompt-builder',
                      help='The prompt builder to use for harness generation.',
                      default='DEFAULT')

  args = parser.parse_args()
  if args.num_samples:
    assert args.num_samples > 0, '--num-samples must take a positive integer.'

  if args.temperature:
    assert 2 >= args.temperature >= 0, '--temperature must be within 0 and 2.'

  benchmark_yaml = args.benchmark_yaml
  if benchmark_yaml:
    assert (benchmark_yaml.endswith('.yaml') or
            benchmark_yaml.endswith('yml')), (
                "--benchmark-yaml needs to take an YAML file.")

  bench_yml = bool(benchmark_yaml)
  bench_dir = bool(args.benchmarks_directory)
  bench_gen = bool(args.generate_benchmarks)
  num_options = int(bench_yml) + int(bench_dir) + int(bench_gen)
  assert num_options == 1, (
      'One and only one of --benchmark-yaml, --benchmarks-directory and '
      '--generate-benchmarks. --benchmark-yaml takes one benchmark YAML file, '
      '--benchmarks-directory takes: a directory of them and '
      '--generate-benchmarks generates them during analysis.')

  # Validate templates.
  assert os.path.isdir(args.template_directory), (
      '--template-directory must be an existing directory.')

  # Validate cloud experiment configs.
  assert (
      bool(args.cloud_experiment_name) == bool(args.cloud_experiment_bucket)
  ), ('Cannot accept exactly one of --args.cloud-experiment-name and '
      '--args.cloud-experiment-bucket: Local experiment requires neither of '
      'them, cloud experiment needs both.')
  return args


def _print_experiment_result(result: Result):
  """Prints the |result| of a single experiment."""
  logger.info('\n**** Finished benchmark %s, %s ****\n%s',
              result.benchmark.project, result.benchmark.function_signature,
              result.result)


def _print_experiment_results(results: list[Result]):
  """Prints the |results| of multiple experiments."""
  logger.info('\n\n**** FINAL RESULTS: ****\n\n')
  for result in results:
    logger.info('%s\n*%s, %s*\n%s\n', '=' * 80, result.benchmark.project,
                result.benchmark.function_signature, result.result)


def _setup_logging(verbose: str = 'info') -> None:
  if verbose == "debug":
    log_level = logging.DEBUG
  else:
    log_level = logging.INFO
  logging.basicConfig(
      level=log_level,
      format=LOG_FMT,
      datefmt='%Y-%m-%d %H:%M:%S',
  )


def add_to_json_report(outdir: str, key: str, value: Any) -> None:
  """Adds a key/value pair to JSON report."""
  os.makedirs(outdir, exist_ok=True)
  json_report_path = os.path.join(outdir, JSON_REPORT)
  if os.path.isfile(json_report_path):
    with open(json_report_path, 'r') as f:
      json_report = json.load(f)
  else:
    json_report = {}

  json_report[key] = value

  # Overwrite the new json file
  with open(json_report_path, 'w') as f:
    f.write(json.dumps(json_report))


def main():
  args = parse_args()
  _setup_logging(args.log_level)
  logger.info('Starting experiments')

  # Capture time at start
  start = time.time()
  add_to_json_report(args.work_dir, 'start_time',
                     time.strftime(TIME_STAMP_FMT, time.gmtime(start)))

  # Set introspector endpoint before performing any operations to ensure the
  # right API endpoint is used throughout.
  introspector.set_introspector_endpoints(args.introspector_endpoint)

  run_one_experiment.prepare(args.oss_fuzz_dir)

  experiment_targets = prepare_experiment_targets(args)
  experiment_results = []

<<<<<<< HEAD
  if oss_fuzz_checkout.ENABLE_CACHING:
    oss_fuzz_checkout.prepare_cached_images(experiment_targets)

  logger.info(f'Running %s experiment(s) in parallels of %s.',
=======
  logger.info('Running %s experiment(s) in parallels of %s.',
>>>>>>> 311a8296
              len(experiment_targets), str(NUM_EXP))

  if NUM_EXP == 1:
    for target_benchmark in experiment_targets:
      result = run_experiments(target_benchmark, args)
      experiment_results.append(result)
      _print_experiment_result(result)
  else:
    experiment_tasks = []
    with Pool(NUM_EXP) as p:
      for target_benchmark in experiment_targets:
        experiment_task = p.apply_async(run_experiments,
                                        (target_benchmark, args),
                                        callback=_print_experiment_result)
        experiment_tasks.append(experiment_task)
        time.sleep(args.delay)
      experiment_results = [task.get() for task in experiment_tasks]

  # Capture time at end
  end = time.time()
  add_to_json_report(args.work_dir, 'completion_time',
                     time.strftime(TIME_STAMP_FMT, time.gmtime(end)))
  add_to_json_report(args.work_dir, 'total_run_time',
                     str(timedelta(seconds=end - start)))

  _print_experiment_results(experiment_results)


if __name__ == '__main__':
  sys.exit(main())<|MERGE_RESOLUTION|>--- conflicted
+++ resolved
@@ -368,14 +368,10 @@
   experiment_targets = prepare_experiment_targets(args)
   experiment_results = []
 
-<<<<<<< HEAD
   if oss_fuzz_checkout.ENABLE_CACHING:
     oss_fuzz_checkout.prepare_cached_images(experiment_targets)
 
-  logger.info(f'Running %s experiment(s) in parallels of %s.',
-=======
   logger.info('Running %s experiment(s) in parallels of %s.',
->>>>>>> 311a8296
               len(experiment_targets), str(NUM_EXP))
 
   if NUM_EXP == 1:
