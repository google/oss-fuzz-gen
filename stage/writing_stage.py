--- conflicted
+++ resolved
@@ -29,8 +29,6 @@
   from previous iterations to produce a revised fuzz target.
   It leverages LLM agents to perform these tasks."""
 
-<<<<<<< HEAD
-=======
   def _write_new_fuzz_target(self, result_history: list[Result]) -> Result:
     """Writes a new fuzz target."""
     agent = self.get_agent()
@@ -46,7 +44,6 @@
       return self._execute_agent_cloud(agent, result_history)
     return agent.execute(result_history)
 
->>>>>>> 358aff99
   def execute(self, result_history: list[Result]) -> Result:
     """Executes the writing stage."""
     if result_history and result_history[-1].fuzz_target_source:
