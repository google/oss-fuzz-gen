"""The Execution Stage class for measuring code coverage and capture run-time
crashes of the fuzz targets. This stage will run the fuzz target with OSS-Fuzz
infra and report its code coverage and crashes."""
import os

from experiment import builder_runner as builder_runner_lib
from experiment import evaluator as evaluator_lib
from experiment.evaluator import Evaluator
from results import BuildResult, Result, RunResult
from stage.base_stage import BaseStage


class ExecutionStage(BaseStage):
  """Executes fuzz targets and build scripts. This stage takes a fuzz target
  and its build script, runs them locally or on the cloud with OSS-Fuzz infra,
  and outputs code coverage report and run-time crash information for later
  stages to analyze and improve on. It uses OSS-Fuzz infra to perform these
  tasks."""

  def execute(self, result_history: list[Result]) -> Result:
    """Executes the fuzz target and build script in the latest result."""
    last_result = result_history[-1]
    benchmark = last_result.benchmark
    trial = last_result.trial
    if self.args.cloud_experiment_name:
      builder_runner = builder_runner_lib.CloudBuilderRunner(
          benchmark=benchmark,
          work_dirs=last_result.work_dirs,
          run_timeout=self.args.run_timeout,
          experiment_name=self.args.cloud_experiment_name,
          experiment_bucket=self.args.cloud_experiment_bucket,
      )
    else:
      builder_runner = builder_runner_lib.BuilderRunner(
          benchmark=benchmark,
          work_dirs=last_result.work_dirs,
          run_timeout=self.args.run_timeout,
      )

    evaluator = Evaluator(builder_runner, benchmark, last_result.work_dirs)
    generated_target_name = os.path.basename(benchmark.target_path)
    sample_id = os.path.splitext(generated_target_name)[0]
    generated_oss_fuzz_project = f'{benchmark.id}-{sample_id}-{trial:02d}'
    generated_oss_fuzz_project = evaluator_lib.rectify_docker_tag(
        generated_oss_fuzz_project)

    fuzz_target_path = os.path.join(last_result.work_dirs.fuzz_targets,
                                    f'{trial:02d}.fuzz_target')
    build_script_path = os.path.join(last_result.work_dirs.fuzz_targets,
                                     f'{trial:02d}.build_script')
    evaluator.create_ossfuzz_project(generated_oss_fuzz_project,
                                     fuzz_target_path, build_script_path)

    status_path = os.path.join(last_result.work_dirs.status, sample_id)
    os.makedirs(status_path, exist_ok=True)

    # Try building and running the new target.

    # TODO: Log build failure.
    # TODO: Log run success/failure.

    # 1. Evaluating generated driver.
    if not isinstance(last_result, BuildResult):
      self.logger.error('RunResult must follow a BuildResult')
      raise TypeError

    try:
      _, run_result = evaluator.builder_runner.build_and_run(
          generated_oss_fuzz_project,
          fuzz_target_path,
          0,
          benchmark.language,
          cloud_build_tags=[
              str(trial),
              'Execution',
              'ofg',
              # TODO(dongge): Tag function name, compatible with tag format.
              last_result.benchmark.project,
          ])
      if not run_result:
        raise Exception('No RunResult received from build_and_run')
      if run_result.coverage_summary is None or run_result.coverage is None:
        self.logger.warning('No cov info in run result of %s',
                            generated_oss_fuzz_project)
        raise Exception(f'No Coverage or Coverage Summary in {run_result}')

      if run_result.coverage_summary:
        total_lines = evaluator_lib.compute_total_lines_without_fuzz_targets(
            run_result.coverage_summary, generated_target_name)
      else:
        total_lines = 0

      if run_result.total_pcs:
        coverage_percent = run_result.cov_pcs / run_result.total_pcs
        self.logger.info('coverage percent == %s in %s.', coverage_percent,
                         generated_oss_fuzz_project)
      else:
        self.logger.warning('total_pcs == 0 in %s.', generated_oss_fuzz_project)
        coverage_percent = 0.0

      existing_textcov = evaluator.load_existing_textcov()
      run_result.coverage.subtract_covered_lines(existing_textcov)

      if total_lines:
        coverage_diff = run_result.coverage.covered_lines / total_lines
        self.logger.info('coverage diff == %s in %s.', coverage_diff,
                         generated_oss_fuzz_project)
      else:
        self.logger.warning('total_lines == 0 in %s',
                            generated_oss_fuzz_project)
        coverage_diff = 0.0
      runresult = RunResult(
          benchmark=benchmark,
          trial=trial,
          work_dirs=last_result.work_dirs,
          fuzz_target_source=last_result.fuzz_target_source,
          build_script_source=last_result.build_script_source,
          chat_history=last_result.chat_history,
          author=repr(self),
          compiles=last_result.compiles,
          compile_error=last_result.compile_error,
          compile_log=last_result.compile_log,
          is_function_referenced=last_result.is_function_referenced,
          crashes=run_result.crashes,
          run_error=run_result.crash_info,
          crash_func=run_result.semantic_check.crash_func,
          run_log=run_result.log_path,
          coverage_summary=run_result.coverage_summary,
          coverage=coverage_percent,
          line_coverage_diff=coverage_diff,
          reproducer_path=run_result.reproducer_path,
          artifact_path=run_result.artifact_path,
          artifact_name=run_result.artifact_name,
          sanitizer=run_result.sanitizer,
          textcov_diff=run_result.coverage,
          log_path=run_result.log_path,
          corpus_path=run_result.corpus_path,
          coverage_report_path=run_result.coverage_report_path,
          cov_pcs=run_result.cov_pcs,
          total_pcs=run_result.total_pcs)
    except Exception as e:
      self.logger.error('Exception %s occurred on %s', e, last_result)
<<<<<<< HEAD
      runresult = RunResult(benchmark=benchmark,
                            trial=trial,
                            work_dirs=last_result.work_dirs,
                            fuzz_target_source=last_result.fuzz_target_source,
                            build_script_source=last_result.build_script_source,
                            chat_history=last_result.chat_history,
                            author=self,
                            compiles=last_result.compiles,
                            compile_error=last_result.compile_error,
                            compile_log=last_result.compile_log)
=======
      runresult = RunResult(
          benchmark=benchmark,
          trial=last_result.trial,
          work_dirs=last_result.work_dirs,
          fuzz_target_source=last_result.fuzz_target_source,
          build_script_source=last_result.build_script_source,
          chat_history=last_result.chat_history,
          author=repr(self),
          compiles=last_result.compiles,
          compile_error=last_result.compile_error,
          compile_log=last_result.compile_log,
          is_function_referenced=last_result.is_function_referenced)
>>>>>>> 9bcf2f0a

    return runresult<|MERGE_RESOLUTION|>--- conflicted
+++ resolved
@@ -24,7 +24,8 @@
     trial = last_result.trial
     if self.args.cloud_experiment_name:
       builder_runner = builder_runner_lib.CloudBuilderRunner(
-          benchmark=benchmark,
+          
+        
           work_dirs=last_result.work_dirs,
           run_timeout=self.args.run_timeout,
           experiment_name=self.args.cloud_experiment_name,
@@ -140,21 +141,9 @@
           total_pcs=run_result.total_pcs)
     except Exception as e:
       self.logger.error('Exception %s occurred on %s', e, last_result)
-<<<<<<< HEAD
-      runresult = RunResult(benchmark=benchmark,
-                            trial=trial,
-                            work_dirs=last_result.work_dirs,
-                            fuzz_target_source=last_result.fuzz_target_source,
-                            build_script_source=last_result.build_script_source,
-                            chat_history=last_result.chat_history,
-                            author=self,
-                            compiles=last_result.compiles,
-                            compile_error=last_result.compile_error,
-                            compile_log=last_result.compile_log)
-=======
       runresult = RunResult(
           benchmark=benchmark,
-          trial=last_result.trial,
+          trial=trial,
           work_dirs=last_result.work_dirs,
           fuzz_target_source=last_result.fuzz_target_source,
           build_script_source=last_result.build_script_source,
@@ -164,6 +153,5 @@
           compile_error=last_result.compile_error,
           compile_log=last_result.compile_log,
           is_function_referenced=last_result.is_function_referenced)
->>>>>>> 9bcf2f0a
 
     return runresult