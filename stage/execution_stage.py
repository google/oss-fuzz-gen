# Copyright 2025 Google LLC
#
# Licensed under the Apache License, Version 2.0 (the "License");
# you may not use this file except in compliance with the License.
# You may obtain a copy of the License at
#
#     http://www.apache.org/licenses/LICENSE-2.0
#
# Unless required by applicable law or agreed to in writing, software
# distributed under the License is distributed on an "AS IS" BASIS,
# WITHOUT WARRANTIES OR CONDITIONS OF ANY KIND, either express or implied.
# See the License for the specific language governing permissions and
# limitations under the License.
"""The Execution Stage class for measuring code coverage and capture run-time
crashes of the fuzz targets. This stage will run the fuzz target with OSS-Fuzz
infra and report its code coverage and crashes."""
import os
import traceback
from typing import Optional

from experiment import builder_runner as builder_runner_lib
from experiment import evaluator as evaluator_lib
from experiment import oss_fuzz_checkout
from experiment import textcov
from experiment.evaluator import Evaluator
from experiment.textcov import Function, Textcov
from results import BuildResult, Result, RunResult
from stage.base_stage import BaseStage


class ExecutionStage(BaseStage):
  """Executes fuzz targets and build scripts. This stage takes a fuzz target
  and its build script, runs them locally or on the cloud with OSS-Fuzz infra,
  and outputs code coverage report and run-time crash information for later
  stages to analyze and improve on. It uses OSS-Fuzz infra to perform these
  tasks."""

  def get_source_from_project(self, project: str, filename: str) -> str:
    """Retrieves the source code of the fuzz target from the generated oss-fuzz
    project."""
    target_path = os.path.join(project, filename)
    if os.path.isfile(target_path):
      with open(target_path, 'r') as file:
        return file.read()
    return ''

  def log_fuzz_target_and_build_script(self, fuzz_target_source: str,
                                       build_script_source: str) -> None:
    """Logs the fuzz target and build script source code from the generated
    oss-fuzz project."""

    if fuzz_target_source:
      self.logger.info('\nFuzz target source: \n%s\n', fuzz_target_source)
    else:
      self.logger.error('Fuzz target source not found')

    if build_script_source:
      self.logger.info('\nBuild script source: \n%s\n', build_script_source)
    else:
      self.logger.warning('Build script source not found. ' \
                          'Original build script will be used.')

  def execute(self, result_history: list[Result], cycle_count: int) -> Result:
    """Executes the fuzz target and build script in the latest result."""
    last_result = result_history[-1]
    benchmark = last_result.benchmark
    if self.args.cloud_experiment_name:
      builder_runner = builder_runner_lib.CloudBuilderRunner(
          benchmark=benchmark,
          work_dirs=last_result.work_dirs,
          run_timeout=self.args.run_timeout,
          experiment_name=self.args.cloud_experiment_name,
          experiment_bucket=self.args.cloud_experiment_bucket,
      )
    else:
      builder_runner = builder_runner_lib.BuilderRunner(
          benchmark=benchmark,
          work_dirs=last_result.work_dirs,
          run_timeout=self.args.run_timeout,
      )

    evaluator = Evaluator(builder_runner, benchmark, last_result.work_dirs)
    generated_target_name = os.path.basename(benchmark.target_path)
    generated_oss_fuzz_project = f'{benchmark.id}-{last_result.trial}'
    generated_oss_fuzz_project = oss_fuzz_checkout.rectify_docker_tag(
        generated_oss_fuzz_project)

    fuzz_target_path = os.path.join(last_result.work_dirs.fuzz_targets,
                                    f'{self.trial:02d}.fuzz_target')
    build_script_path = os.path.join(last_result.work_dirs.fuzz_targets,
                                     f'{self.trial:02d}.build_script')
    generated_project_path = evaluator.create_ossfuzz_project(
        benchmark, generated_oss_fuzz_project, fuzz_target_path,
        build_script_path)

    status_path = os.path.join(last_result.work_dirs.status,
                               f'{self.trial:02d}')
    os.makedirs(status_path, exist_ok=True)

    # Get the source code of the fuzz target and build script from the generated oss-fuzz projects.
    fuzz_target_source = self.get_source_from_project(
        generated_project_path, f'{self.trial:02d}.fuzz_target')

    build_script_source = self.get_source_from_project(
        generated_project_path, f'{self.trial:02d}.build_script')

    self.log_fuzz_target_and_build_script(fuzz_target_source,
                                          build_script_source)

    # Try building and running the new target.

    # TODO: Log build failure.
    # TODO: Log run success/failure.

    # 1. Evaluating generated driver.
    if not isinstance(last_result, BuildResult):
      self.logger.error('RunResult must follow a BuildResult')
      raise TypeError

    try:
      build_result, run_result = evaluator.builder_runner.build_and_run(
          generated_oss_fuzz_project,
          fuzz_target_path,
          0,
          benchmark.language,
          cloud_build_tags=[
              str(self.trial),
              'Execution',
              'ofg',
              # TODO(dongge): Tag function name, compatible with tag format.
              last_result.benchmark.project,
          ],
          trial=self.trial)
      if not run_result:
        raise Exception('No RunResult received from build_and_run')
      if run_result.coverage_summary is None or run_result.coverage is None:
        self.logger.warning('No cov info in run result of %s',
                            generated_oss_fuzz_project)
        raise Exception(f'No Coverage or Coverage Summary in {run_result}')

      if run_result.coverage_summary:
        total_lines = evaluator_lib.compute_total_lines_without_fuzz_targets(
            run_result.coverage_summary, generated_target_name)
      else:
        total_lines = 0

      if run_result.total_pcs:
        coverage_percent = run_result.cov_pcs / run_result.total_pcs
        self.logger.info('coverage percent == %s in %s.', coverage_percent,
                         generated_oss_fuzz_project)
      else:
        self.logger.warning('total_pcs == 0 in %s.', generated_oss_fuzz_project)
        coverage_percent = 0.0

      # Get coverage of target function and total coverage
      session_covered_lines = run_result.coverage.covered_lines
      session_total_lines = run_result.coverage.total_lines
      session_coverage = session_covered_lines / session_total_lines if session_total_lines != 0 else 0
      self.logger.info('session coverage == %.2f in %s.', session_coverage,
                       generated_oss_fuzz_project)
<<<<<<< HEAD
      target_function: Optional[
          Function] = run_result.coverage.get_function_coverage(
              benchmark.function_name)
=======
      demangled_function_name = textcov.demangle(benchmark.function_name)
      target_function: Optional[
          Function] = run_result.coverage.get_function_coverage(
              demangled_function_name)
>>>>>>> b22efb88
      if target_function != None:
        target_function_covered_line = target_function.covered_lines
        target_function_total_line = target_function.total_lines
        target_function_coverage = (target_function_covered_line /
                                    target_function_total_line
                                    if target_function_total_line != 0 else 0)
        self.logger.info('Target function %s coverage == %.2f in %s.',
                         benchmark.function_name, target_function_coverage,
                         generated_oss_fuzz_project)
      else:
        target_function_coverage = 0.0
        self.logger.info('Target function %s coverage not found in %s.',
                         benchmark.function_name, generated_oss_fuzz_project)

      existing_textcov = evaluator.load_existing_textcov()
      run_result.coverage.subtract_covered_lines(existing_textcov)

      if total_lines:
        coverage_diff = run_result.coverage.covered_lines / total_lines
        self.logger.info('coverage diff == %s in %s.', coverage_diff,
                         generated_oss_fuzz_project)
      else:
        self.logger.warning('total_lines == 0 in %s',
                            generated_oss_fuzz_project)
        coverage_diff = 0.0

      if run_result.log_path and os.path.isfile(run_result.log_path):
        with open(run_result.log_path, 'rb') as f:
          raw_run_log_lines = f.readlines()
          run_log_lines = []
          for line in raw_run_log_lines:
            decoded_line = line.decode('utf-8', errors='ignore')
            if decoded_line:
              run_log_lines.append(decoded_line)
          if len(run_log_lines) > 30:
            run_log_lines = (run_log_lines[:20] + [
                f'...({len(run_log_lines) - 30} lines of fuzzing log truncated)'
                '...'
            ] + run_log_lines[-10:])
          run_log_content = ''.join(run_log_lines)
      else:
        run_log_content = ''

      # Add fuzz_target_source and build_script_source to the report log.
      run_log_content = (
          f'Fuzz target source:\n{fuzz_target_source}\n'
          f'Build script source:\n{build_script_source}\n'
          f'{run_log_content}\n'
          f'Session coverage: {session_coverage}\n'
          f'Target function coverage: {target_function_coverage}\n')

      runresult = RunResult(
          benchmark=benchmark,
          trial=self.trial,
          work_dirs=last_result.work_dirs,
          fuzz_target_source=last_result.fuzz_target_source,
          build_script_source=last_result.build_script_source,
          author=self,
          compiles=last_result.compiles,
          compile_error=last_result.compile_error,
          compile_log=last_result.compile_log,
          binary_exists=last_result.binary_exists,
          is_function_referenced=last_result.is_function_referenced,
          crashes=run_result.crashes,
          run_error=run_result.crash_info,
          crash_func=run_result.semantic_check.crash_func,
          # TODO: This should be the content of log_path.
          run_log=run_log_content,
          coverage_summary=run_result.coverage_summary,
          coverage=coverage_percent,
          line_coverage_diff=coverage_diff,
          reproducer_path=run_result.reproducer_path,
          artifact_path=run_result.artifact_path,
          sanitizer=run_result.sanitizer,
          textcov_diff=run_result.coverage,
          log_path=run_result.log_path,
          corpus_path=run_result.corpus_path,
          coverage_report_path=run_result.coverage_report_path,
          cov_pcs=run_result.cov_pcs,
          total_pcs=run_result.total_pcs,
          chat_history={self.name: run_log_content})
    except Exception as e:
      self.logger.error('Exception %s occurred on %s', e, last_result)
      self.logger.error('Traceback: %s', traceback.format_exc())
      runresult = RunResult(
          benchmark=benchmark,
          trial=self.trial,
          work_dirs=last_result.work_dirs,
          fuzz_target_source=last_result.fuzz_target_source,
          build_script_source=last_result.build_script_source,
          chat_history={self.name: 'Exuection Failed'},
          author=self,
          compiles=last_result.compiles,
          compile_error=last_result.compile_error,
          compile_log=last_result.compile_log,
          binary_exists=last_result.binary_exists,
          is_function_referenced=last_result.is_function_referenced)

    self.logger.write_chat_history(runresult, cycle_count)
    return runresult<|MERGE_RESOLUTION|>--- conflicted
+++ resolved
@@ -158,16 +158,12 @@
       session_coverage = session_covered_lines / session_total_lines if session_total_lines != 0 else 0
       self.logger.info('session coverage == %.2f in %s.', session_coverage,
                        generated_oss_fuzz_project)
-<<<<<<< HEAD
-      target_function: Optional[
-          Function] = run_result.coverage.get_function_coverage(
-              benchmark.function_name)
-=======
       demangled_function_name = textcov.demangle(benchmark.function_name)
       target_function: Optional[
+
           Function] = run_result.coverage.get_function_coverage(
+
               demangled_function_name)
->>>>>>> b22efb88
       if target_function != None:
         target_function_covered_line = target_function.covered_lines
         target_function_total_line = target_function.total_lines
