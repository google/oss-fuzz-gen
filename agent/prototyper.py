"""An LLM agent to generate a simple fuzz target prototype that can build.
Use it as a usual module locally, or as script in cloud builds.
"""
import subprocess as sp
from typing import Optional

import logger
from agent.base_agent import BaseAgent
from experiment.benchmark import Benchmark
from llm_toolkit.prompt_builder import DefaultTemplateBuilder
from llm_toolkit.prompts import Prompt
from results import BuildResult, Result
from tool.container_tool import ProjectContainerTool

MAX_ROUND = 100


class Prototyper(BaseAgent):
  """The Agent to generate a simple but valid fuzz target from scratch."""

  def _initial_prompt(self, results: list[Result]) -> Prompt:
    """Constructs initial prompt of the agent."""
    benchmark = results[-1].benchmark

    default_prompt_builder = DefaultTemplateBuilder(model=self.llm,
                                                    benchmark=benchmark)
    prompt = default_prompt_builder.build([])
    return prompt

  def _update_fuzz_target_and_build_script(self, cur_round: int, response: str,
                                           build_result: BuildResult) -> None:
    """Updates fuzz target and build script in build_result with LLM response.
    """
    fuzz_target_source = self._filter_code(
        self._parse_tag(response, 'fuzz target'))
    build_result.fuzz_target_source = fuzz_target_source
    if fuzz_target_source:
      logger.debug('ROUND %02d Parsed fuzz target from LLM: %s', cur_round,
                   fuzz_target_source)
    else:
      logger.error('ROUND %02d No fuzz target source code in conclusion: %s',
                   cur_round, response)

    build_script_source = self._filter_code(
        self._parse_tag(response, 'build script'))
    # Sometimes LLM adds chronos, which makes no sense for new build scripts.
    build_result.build_script_source = build_script_source.replace(
        'source /src/chronos.sh', '')
    if build_script_source:
      logger.debug('ROUND %02d Parsed build script from LLM: %s', cur_round,
                   build_script_source)
    else:
      logger.debug('ROUND %02d No build script in conclusion: %s', cur_round,
                   response)

  def _update_build_result(self, build_result: BuildResult,
                           compile_process: sp.CompletedProcess, status: bool,
                           referenced: bool) -> None:
    """Updates the build result with the latest info."""
    build_result.compiles = status
    build_result.compile_error = compile_process.stderr
    build_result.compile_log = self._format_bash_execution_result(
        compile_process)
    build_result.is_function_referenced = referenced

  def _validate_fuzz_target_and_build_script(self, cur_round: int,
                                             build_result: BuildResult) -> None:
    """Validates the new fuzz target and build script."""
    # Steps:
    #   1. Recompile without modifying the build script, in case LLM is wrong.
    #   2. Recompile with the modified build script, if any.
    build_script_source = build_result.build_script_source

    logger.info('First compile fuzz target without modifying build script.')
    build_result.build_script_source = ''
    self._validate_fuzz_target_and_build_script_via_recompile(
        cur_round, build_result)

    if not build_result.success and build_script_source:
      logger.info('Then compile fuzz target with modified build script.')
      build_result.build_script_source = build_script_source
      self._validate_fuzz_target_and_build_script_via_recompile(
          cur_round, build_result, use_recompile=False)

  def _validate_fuzz_target_references_function(
      self, compilation_tool: ProjectContainerTool, benchmark: Benchmark,
      cur_round: int) -> bool:
    """Validates if the LLM generated fuzz target assembly code references
    function-under-test."""
    disassemble_result = compilation_tool.execute(
        'objdump --disassemble=LLVMFuzzerTestOneInput -d '
        f'/out/{benchmark.target_name}')
    function_referenced = (disassemble_result.returncode == 0 and
                           benchmark.function_name in disassemble_result.stdout)
    logger.debug('ROUND %02d Final fuzz target function referenced: %s',
                 cur_round, function_referenced)
    if not function_referenced:
      logger.debug('ROUND %02d Final fuzz target function not referenced',
                   cur_round)
    return function_referenced

  def _validate_fuzz_target_and_build_script_via_recompile(
      self,
      cur_round: int,
      build_result: BuildResult,
      use_recompile: bool = True) -> None:
    """Validates the new fuzz target and build script by recompiling them."""
    benchmark = build_result.benchmark
    compilation_tool = ProjectContainerTool(benchmark=benchmark)

    # Replace fuzz target and build script in the container.
    replace_file_content_command = (
        'cat << "EOF" > {file_path}\n{file_content}\nEOF')
    compilation_tool.execute(
        replace_file_content_command.format(
            file_path=benchmark.target_path,
            file_content=build_result.fuzz_target_source))

    if build_result.build_script_source:
      compilation_tool.execute(
          replace_file_content_command.format(
              file_path='/src/build.sh',
              file_content=build_result.build_script_source))

    # Recompile.
    logger.info('===== ROUND %02d Recompile =====', cur_round)
    compile_process = compilation_tool.compile(use_recompile=use_recompile)
    compile_succeed = compile_process.returncode == 0
    logger.debug('ROUND %02d Fuzz target compile Succeessfully: %s', cur_round,
                 compile_succeed)

    # Double-check binary.
    ls_result = compilation_tool.execute(f'ls /out/{benchmark.target_name}')
    binary_exists = ls_result.returncode == 0
    logger.debug('ROUND %02d Final fuzz target binary exists: %s', cur_round,
                 binary_exists)

    # Validate if function-under-test is referenced by the fuzz target.
    function_referenced = self._validate_fuzz_target_references_function(
        compilation_tool, benchmark, cur_round)

    compilation_tool.terminate()
    self._update_build_result(build_result,
                              compile_process=compile_process,
                              status=compile_succeed and binary_exists,
                              referenced=function_referenced)

  def _container_handle_conclusion(
      self, cur_round: int, response: str,
      build_result: BuildResult) -> Optional[Prompt]:
    """Runs a compilation tool to validate the new fuzz target and build script
    from LLM."""
    logger.info('----- ROUND %02d Received conclusion -----', cur_round)

    self._update_fuzz_target_and_build_script(cur_round, response, build_result)

    self._validate_fuzz_target_and_build_script(cur_round, build_result)
    if build_result.success:
      logger.info('***** Prototyper succeded in %02d rounds *****', cur_round)
      return None

    if not build_result.compiles:
      compile_log = self.llm.truncate_prompt(build_result.compile_log)
      logger.info('***** Failed to recompile in %02d rounds *****', cur_round)
      prompt_text = (
          'Failed to build fuzz target. Here is the fuzz target, build'
          ' script, compliation command, and other compilation runtime'
          ' output.\n<fuzz target>\n'
          f'{build_result.fuzz_target_source}\n</fuzz target>\n'
          f'<build script>\n{build_result.build_script_source}\n'
          f'</build script>\n<compilation log>\n{compile_log}\n'
          '</compilation log>\n')
    elif not build_result.is_function_referenced:
      logger.info(
          '***** Fuzz target does not reference function-under-test in %02d '
          'rounds *****', cur_round)
      prompt_text = (
          'The fuzz target builds successfully, but the target function '
          f'`{build_result.benchmark.function_signature}` was not used by '
          '`LLVMFuzzerTestOneInput` in fuzz target. YOU MUST CALL FUNCTION '
          f'`{build_result.benchmark.function_signature}` INSIDE FUNCTION '
          '`LLVMFuzzerTestOneInput`.')
    else:
      prompt_text = ''

    prompt = DefaultTemplateBuilder(self.llm, initial=prompt_text).build([])
    return prompt

  def _container_tool_reaction(self, cur_round: int, response: str,
                               build_result: BuildResult) -> Optional[Prompt]:
    """Validates LLM conclusion or executes its command."""
    if self._parse_tag(response, 'conclusion'):
      return self._container_handle_conclusion(cur_round, response,
                                               build_result)
    return self._container_handle_bash_command(cur_round, response,
                                               self.inspect_tool)

  def execute(self, result_history: list[Result]) -> BuildResult:
    """Executes the agent based on previous result."""
    logger.info('Executing Prototyper')
    last_result = result_history[-1]
    prompt = self._initial_prompt(result_history)
    benchmark = last_result.benchmark
    self.inspect_tool = ProjectContainerTool(benchmark, name='inspect')
    self.inspect_tool.compile(extra_commands=' && rm -rf /out/* > /dev/null')
    cur_round = 1
    prompt.add_problem(self.inspect_tool.tutorial())
    build_result = BuildResult(benchmark=benchmark,
                               trial=last_result.trial,
                               work_dirs=last_result.work_dirs,
                               author=self,
                               chat_history={self.name: ''})
    try:
      client = self.llm.get_chat_client(model=self.llm.get_model())
      while prompt and cur_round < MAX_ROUND:
<<<<<<< HEAD
        logger.info('Prototyper ROUND %02d agent prompt: %s', cur_round,
                    prompt.get())
        response = self.llm.chat_llm(client=client, prompt=prompt)
        logger.debug('Prototyper ROUND %02d LLM response: %s', cur_round,
                     response)
=======
        response = self.chat_llm(cur_round, client=client, prompt=prompt)
>>>>>>> 9bcf2f0a
        prompt = self._container_tool_reaction(cur_round, response,
                                               build_result)
        cur_round += 1
    finally:
      # Cleanup: stop and remove the container
      logger.debug('Stopping and removing the inspect container %s',
                   self.inspect_tool.container_id)
      self.inspect_tool.terminate()

    return build_result<|MERGE_RESOLUTION|>--- conflicted
+++ resolved
@@ -213,15 +213,11 @@
     try:
       client = self.llm.get_chat_client(model=self.llm.get_model())
       while prompt and cur_round < MAX_ROUND:
-<<<<<<< HEAD
         logger.info('Prototyper ROUND %02d agent prompt: %s', cur_round,
                     prompt.get())
         response = self.llm.chat_llm(client=client, prompt=prompt)
         logger.debug('Prototyper ROUND %02d LLM response: %s', cur_round,
                      response)
-=======
-        response = self.chat_llm(cur_round, client=client, prompt=prompt)
->>>>>>> 9bcf2f0a
         prompt = self._container_tool_reaction(cur_round, response,
                                                build_result)
         cur_round += 1
