# Copyright 2025 Google LLC
#
# Licensed under the Apache License, Version 2.0 (the "License");
# you may not use this file except in compliance with the License.
# You may obtain a copy of the License at
#
#     http://www.apache.org/licenses/LICENSE-2.0
#
# Unless required by applicable law or agreed to in writing, software
# distributed under the License is distributed on an "AS IS" BASIS,
# WITHOUT WARRANTIES OR CONDITIONS OF ANY KIND, either express or implied.
# See the License for the specific language governing permissions and
# limitations under the License.
"""
An LLM agent to analyze a function and identify its implicit requirements.
The results of this analysis will be used by the writer agents to
generate correct fuzz target for the function.
"""

import argparse
import os
from typing import Optional

import logger
import results as resultslib
from agent import base_agent
from data_prep import introspector
from experiment import benchmark as benchmarklib
from experiment.workdir import WorkDirs
from llm_toolkit import models, prompt_builder, prompts
from tool import container_tool


class FunctionAnalyzer(base_agent.ADKBaseAgent):
  """An LLM agent to analyze a function and identify its implicit requirements.
  The results of this analysis will be used by the writer agents to
  generate correct fuzz target for the function.
  """

  def __init__(self,
               trial: int,
               llm: models.LLM,
               args: argparse.Namespace,
               benchmark: benchmarklib.Benchmark,\
               name: str = ''):

<<<<<<< HEAD
    description = """
    Extracts a function's requirements
    from its source implementation.
    """
    instruction = """
    You are a security engineer tasked with analyzing a function
    and extracting its input requirements,
    necessary for it to execute correctly.
    """

    tools = [self.get_function_implementation, self.search_project_files]

    super().__init__(trial, llm, args, benchmark, description, instruction,
                     tools, name)

=======
    builder = prompt_builder.FunctionAnalyzerTemplateBuilder(
        self.llm, self.benchmark)

    description = builder.get_description().get()

    instruction = builder.get_instruction().get()

    tools = [self.get_function_implementation, self.search_project_files]

    super().__init__(trial, llm, args, benchmark, description, instruction,
                     tools, name)

>>>>>>> f831530d
    self.project_functions = None

  def write_requirements_to_file(self, args, requirements: str) -> str:
    """Write the requirements to a file."""
    if not requirements:
      logger.warning('No requirements to write to file.', trial=self.trial)
      return ''

<<<<<<< HEAD
    requirement_path = args.work_dirs.requirements_file_path(self.trial)
=======
    requirement_path = os.path.join(args.work_dirs.requirements,
                                    f'{self.benchmark.id}.txt')
>>>>>>> f831530d

    with open(requirement_path, 'w') as f:
      f.write(requirements)

    logger.info('Requirements written to %s',
                requirement_path,
                trial=self.trial)

    return requirement_path

  def handle_llm_response(self, final_response_text: str,
                          result: resultslib.Result) -> None:
    """Handle the LLM response and update the result."""

    result_str = self._parse_tag(final_response_text, 'response')
    requirements = self._parse_tag(result_str, 'requirements')
    if requirements:
      # Write the requirements to a file
      requirement_path = self.write_requirements_to_file(self.args, result_str)
      function_analysis = resultslib.FunctionAnalysisResult(requirement_path)
      result.function_analysis = function_analysis

  def execute(self,
              result_history: list[resultslib.Result]) -> resultslib.Result:
    """Execute the agent with the given results."""

    WorkDirs(self.args.work_dirs.base, keep=True)
    logger.info('Executing %s', self.name, trial=self.trial)

    result = resultslib.Result(
        benchmark=self.benchmark,
        trial=self.trial,
        work_dirs=self.args.work_dirs,
    )

    # Initialize the ProjectContainerTool for local file search
    self.inspect_tool = container_tool.ProjectContainerTool(self.benchmark)
    self.inspect_tool.compile(extra_commands=' && rm -rf /out/* > /dev/null')

    # Call the agent asynchronously and return the result
    prompt = self._initial_prompt(result_history)

    final_response_text = self.chat_llm(self.round,
                                        client=None,
                                        prompt=prompt,
                                        trial=result_history[-1].trial)

    self.handle_llm_response(final_response_text, result)

    self.inspect_tool.terminate()

    return result

  def _initial_prompt(
      self,
      results: Optional[list[resultslib.Result]] = None) -> prompts.Prompt:
    """Create the initial prompt for the agent."""

    # Initialize the prompt builder
    builder = prompt_builder.FunctionAnalyzerTemplateBuilder(
        self.llm, self.benchmark)

    prompt = builder.build_prompt()

    prompt.append(self.inspect_tool.tutorial())

    return prompt

  def search_project_files(self, request: str) -> str:
    """
    This function tool uses bash commands to search the project's source files,
      and retrieve requested code snippets or file contents.
    Args:
      request (str): The bash command to execute and its justification,
        formatted using the <reason> and <bash> tags.
    Returns:
      str: The response from executing the bash commands,
        formatted using the <bash>, <stdout> and <stderr> tags.
    """

    self.log_llm_response(request)

    prompt = prompt_builder.DefaultTemplateBuilder(self.llm, None).build([])

    if request:
      prompt = self._container_handle_bash_commands(request, self.inspect_tool,
                                                    prompt)

    # Finally check invalid request.
    if not request or not prompt.get():
      prompt = self._container_handle_invalid_tool_usage(
          self.inspect_tool, 0, request, prompt)

    tool_response = prompt.get()

    self.log_llm_prompt(tool_response)

    return tool_response

  def get_function_implementation(self, project_name: str,
                                  function_name: str) -> str:
    """
    Retrieves a function's source from the fuzz introspector API,
      using the project's name and function's name

    Args:
        project_name (str): The name of the project.
        function_name (str): The name of the function.

    Returns:
        str: Source code of the function if found, otherwise an empty string.
    """
    request = f"""
      Requesting implementation for the function:
      Function name: {function_name}
      Project name: {project_name}
      """

    self.log_llm_response(request)

    if self.project_functions is None:
      logger.info(
          'Project functions not initialized. Initializing for project "%s".',
          project_name,
          trial=self.trial)
      functions_list = introspector.query_introspector_all_functions(
          project_name)

      if functions_list:
        self.project_functions = {
            func['debug_summary']['name']: func
            for func in functions_list
            if isinstance(func.get('debug_summary'), dict) and
            isinstance(func['debug_summary'].get('name'), str) and
            func['debug_summary']['name'].strip()
        }
      else:
        self.project_functions = None

    response = f"""
    Project name: {project_name}
    Function name: {function_name}
    """
    function_source = ''

    if self.project_functions:
      function_dict = self.project_functions.get(function_name, {})
      function_signature = function_dict.get('function_signature', '')

      function_source = introspector.query_introspector_function_source(
          project_name, function_signature)

    if function_source.strip():
      response += f"""
        Function source code:
        {function_source}
        """
    else:
      logger.error('Error: Function with name "%s" not found in project "%s".',
                   function_name,
                   project_name,
                   trial=self.trial)

    self.log_llm_prompt(response)

    return response<|MERGE_RESOLUTION|>--- conflicted
+++ resolved
@@ -44,36 +44,18 @@
                benchmark: benchmarklib.Benchmark,\
                name: str = ''):
 
-<<<<<<< HEAD
-    description = """
-    Extracts a function's requirements
-    from its source implementation.
-    """
-    instruction = """
-    You are a security engineer tasked with analyzing a function
-    and extracting its input requirements,
-    necessary for it to execute correctly.
-    """
+    builder = prompt_builder.FunctionAnalyzerTemplateBuilder(
+        self.llm, self.benchmark)
+
+    description = builder.get_description().get()
+
+    instruction = builder.get_instruction().get()
 
     tools = [self.get_function_implementation, self.search_project_files]
 
     super().__init__(trial, llm, args, benchmark, description, instruction,
                      tools, name)
 
-=======
-    builder = prompt_builder.FunctionAnalyzerTemplateBuilder(
-        self.llm, self.benchmark)
-
-    description = builder.get_description().get()
-
-    instruction = builder.get_instruction().get()
-
-    tools = [self.get_function_implementation, self.search_project_files]
-
-    super().__init__(trial, llm, args, benchmark, description, instruction,
-                     tools, name)
-
->>>>>>> f831530d
     self.project_functions = None
 
   def write_requirements_to_file(self, args, requirements: str) -> str:
@@ -82,12 +64,7 @@
       logger.warning('No requirements to write to file.', trial=self.trial)
       return ''
 
-<<<<<<< HEAD
     requirement_path = args.work_dirs.requirements_file_path(self.trial)
-=======
-    requirement_path = os.path.join(args.work_dirs.requirements,
-                                    f'{self.benchmark.id}.txt')
->>>>>>> f831530d
 
     with open(requirement_path, 'w') as f:
       f.write(requirements)
