--- conflicted
+++ resolved
@@ -1,6 +1,3 @@
-<<<<<<< HEAD
-
-=======
 # Copyright 2025 Google LLC
 #
 # Licensed under the Apache License, Version 2.0 (the "License");
@@ -14,16 +11,18 @@
 # WITHOUT WARRANTIES OR CONDITIONS OF ANY KIND, either express or implied.
 # See the License for the specific language governing permissions and
 # limitations under the License.
->>>>>>> 0316104f
 """
 An LLM agent to analyze a function and identify its implicit requirements.
 The results of this analysis will be used by the writer agents to
 generate correct fuzz target for the function.
 """
 
+import argparse
 import asyncio
+
+from typing import Optional
+
 import logging
-<<<<<<< HEAD
 from agent.base_agent import BaseAgent
 from data_prep import introspector
 from experiment import benchmark as benchmarklib
@@ -33,15 +32,12 @@
 from results import Result, PreWritingResult
 from tool.base_tool import BaseTool
 from tool.fuzz_introspector_tool import FuzzIntrospectorTool
-=======
->>>>>>> 0316104f
 
 from google.adk.agents import Agent
 from google.adk.runners import Runner
 from google.adk.sessions import InMemorySessionService
 from google.genai import types
 
-<<<<<<< HEAD
 logging.basicConfig(level=logging.INFO)
 logger = logging.getLogger(__name__)
 # logger.setLevel(logging.INFO)
@@ -49,142 +45,6 @@
 # logger.addHandler(handler)
 
 class FunctionAnalyzer (BaseAgent):
-    """An LLM agent to analyze a function and identify its implicit requirements.
-    The results of this analysis will be used by the writer agents to
-    generate correct fuzz target for the function.
-    """
-
-    def __init__(self,
-               trial: int,
-               llm: LLM,
-               args: argparse.Namespace,
-               tools: Optional[list[BaseTool]] = None,
-               name: str = 'function_analyzer_agent',):
-
-        # Call the parent constructor
-        super().__init__(trial, llm, args, tools, name)
-
-    def initialize(self, benchmark: benchmarklib.Benchmark):
-
-        self.benchmark = benchmark
-
-        # Initialize the prompt builder
-        builder = prompt_builder.FunctionAnalyzerTemplateBuilder(self.llm, self.benchmark)
-
-        # Get the agent's instructions
-        analyzer_instruction = builder.build_instruction()
-
-        # Initialize the Fuzz Introspector tool
-        introspector_tool = FuzzIntrospectorTool(benchmark, self.name)
-
-        # Create the agent using the ADK library
-        function_analyzer = Agent(
-            name=self.name,
-            model='gemini-2.0-flash', #TODO: Get the model name from args. Currently, some of the default names are incompatible with the ADK library.
-            description=("Agent to analyze a function and identify its implicit requirements."),
-            instruction=analyzer_instruction.get(),
-            tools=[introspector_tool._function_source],
-        )
-
-        # Get user id and session id
-        # TODO: Figure out how to get this data
-        user_id = "user"
-        session_id = "session"
-
-        # Create the session service
-        session_service = InMemorySessionService()
-        session = session_service.create_session(
-            app_name=self.name,
-            user_id=user_id,
-            session_id=session_id,
-        )
-
-        # Create the runner
-        self.runner = Runner(
-            agent=function_analyzer,
-            app_name=self.name,
-            session_service=session_service,
-        )
-
-        logger.info(f"Function Analyzer Agent created, with name: {self.name}, and session id: {session_id}")
-
-    async def call_agent_async(self, query:str, runner, user_id:str, session_id:str) -> PreWritingResult:
-
-        logger.info(f">>> User query: {query}")
-
-        content = types.Content(role='user', parts=[types.Part(text=query)])
-
-        final_response_text = "Agent did not produce a final response."
-
-        result_available = False
-
-        async for event in runner.run_async(
-            user_id=user_id,
-            session_id=session_id,
-            new_message=content,
-        ):
-            if event.is_final_response():
-                if event.content and event.content.parts:
-                    final_response_text = event.content.parts[0].text
-                    result_available = True
-                elif event.actions and event.actions.escalate:
-                    final_response_text = f"Agent escalated: {event.error_message or 'No specific message.'}"
-                break
-
-        logger.info(f"<<< Agent response: {final_response_text}")
-
-        if result_available:
-            # Get the requirements from the response
-            requirements = self._parse_tags(final_response_text, 'requirement')
-        else:
-            requirements = []
-
-        # Prepare the result
-        result = PreWritingResult(
-            benchmark=self.benchmark,
-            trial=self.trial,
-            work_dirs=self.args.work_dir,
-            result_available=result_available,
-            requirements=requirements,
-        )
-=======
-from agent.base_agent import BaseAgent
-from data_prep import introspector
-from experiment import benchmark as benchmarklib
-from llm_toolkit import prompt_builder
-from llm_toolkit.prompts import Prompt
-from results import PreWritingResult, Result
-
-logger = logging.getLogger(__name__)
-
-
-def get_function_source_tool(project_name: str, function_signature: str):
-  """
-  Retrieves a function's source using the project name and function signature.
-
-  Args:
-    project_name (str): The name of the project.
-    function_signature (str): The signature of the function.
-
-  Returns:
-    str: The source code of the function if found, otherwise an empty string.
-  """
-
-  function_code = introspector.query_introspector_function_source(
-      project_name, function_signature)
-
-  if function_code:
-    logger.info("Function with signature '%s' found and extracted.",
-                function_signature)
-  else:
-    logger.info(
-        "Error: Function with signature '%s'" + " not found in project '%s'.",
-        function_signature, project_name)
-
-  return function_code
-
-
-class FunctionAnalyzer(BaseAgent):
   """An LLM agent to analyze a function and identify its implicit requirements.
   The results of this analysis will be used by the writer agents to
   generate correct fuzz target for the function.
@@ -196,11 +56,13 @@
     self.benchmark = benchmark
 
     # Initialize the prompt builder
-    self.prompt_builder = prompt_builder.FunctionAnalyzerTemplateBuilder(
-        self.llm, self.benchmark)
+    builder = prompt_builder.FunctionAnalyzerTemplateBuilder(self.llm, self.benchmark)
 
     # Get the agent's instructions
-    analyzer_instruction = self.prompt_builder.build_instruction()
+    analyzer_instruction = builder.build_instruction()
+
+    # Initialize the Fuzz Introspector tool
+    introspector_tool = FuzzIntrospectorTool(benchmark, self.name)
 
     # Create the agent using the ADK library
     function_analyzer = Agent(
@@ -211,7 +73,7 @@
         description=(
             "Agent to analyze a function and identify its requirements."),
         instruction=analyzer_instruction.get(),
-        tools=[get_function_source_tool])
+        tools=[introspector_tool._function_source])
 
     # Get user id and session id
     # TODO: Figure out how to get this data
@@ -220,7 +82,7 @@
 
     # Create the session service
     session_service = InMemorySessionService()
-    session_service.create_session(
+    session = session_service.create_session(
         app_name=self.name,
         user_id=user_id,
         session_id=session_id,
@@ -270,7 +132,6 @@
       requirements = self._parse_tags(final_response_text, 'requirement')
     else:
       requirements = []
->>>>>>> 0316104f
 
     # Prepare the result
     result = PreWritingResult(
@@ -298,31 +159,20 @@
       # Save the result to the history
       result_history.append(result)
 
-<<<<<<< HEAD
-    def _initial_prompt(self, results: list[Result]) -> Prompt:
-        """Create the initial prompt for the agent."""
-
-        # Initialize the prompt builder
-        builder = prompt_builder.FunctionAnalyzerTemplateBuilder(self.llm, self.benchmark)
-
-        prompt = builder.build_prompt()
-
-        return prompt
-
-
-=======
     return result
->>>>>>> 0316104f
 
   def _initial_prompt(self, results: list[Result]) -> Prompt:
     """Create the initial prompt for the agent."""
 
-    prompt = self.prompt_builder.build(
-        project_name=self.benchmark.project,
-        function_signature=self.benchmark.function_signature)
+    # Initialize the prompt builder
+    builder = prompt_builder.FunctionAnalyzerTemplateBuilder(self.llm, self.benchmark)
 
-<<<<<<< HEAD
+    prompt = builder.build_prompt()
 
-=======
     return prompt
->>>>>>> 0316104f
+
+
+
+
+
+
