# Copyright 2025 Google LLC
#
# Licensed under the Apache License, Version 2.0 (the "License");
# you may not use this file except in compliance with the License.
# You may obtain a copy of the License at
#
#     http://www.apache.org/licenses/LICENSE-2.0
#
# Unless required by applicable law or agreed to in writing, software
# distributed under the License is distributed on an "AS IS" BASIS,
# WITHOUT WARRANTIES OR CONDITIONS OF ANY KIND, either express or implied.
# See the License for the specific language governing permissions and
# limitations under the License.
"""
An LLM agent to analyze a function and identify its implicit requirements.
The results of this analysis will be used by the writer agents to
generate correct fuzz target for the function.
"""

import argparse
import os
from typing import Optional

import logger
import results as resultslib
from agent import base_agent
from data_prep import introspector
from experiment import benchmark as benchmarklib
from experiment.workdir import WorkDirs
from llm_toolkit import models, prompt_builder, prompts
from tool import container_tool


class FunctionAnalyzer(base_agent.ADKBaseAgent):
  """An LLM agent to analyze a function and identify its implicit requirements.
  The results of this analysis will be used by the writer agents to
  generate correct fuzz target for the function.
  """

  def __init__(self,
               trial: int,
               llm: models.LLM,
               args: argparse.Namespace,
               benchmark: benchmarklib.Benchmark,\
               name: str = ''):

    description = """
    Extracts a function's requirements
    from its source implementation.
    """
    instruction = """
    You are a security engineer tasked with analyzing a function
    and extracting its input requirements,
    necessary for it to execute correctly.
    """
<<<<<<< HEAD

    tools = [self.get_function_implementation, self.search_project_files]

    super().__init__(trial, llm, args, benchmark, description, instruction,
                     tools, name)

=======

    tools = [self.get_function_implementation, self.search_project_files]

    super().__init__(trial, llm, args, benchmark, description, instruction,
                     tools, name)

>>>>>>> 41b841a2
    self.project_functions = None

  def write_requirements_to_file(self, args, requirements: str) -> str:
    """Write the requirements to a file."""
    if not requirements:
      logger.warning('No requirements to write to file.', trial=self.trial)
      return ''

<<<<<<< HEAD
    requirement_path = args.work_dirs.requirements_file_path(self.trial)
=======
    requirement_path = os.path.join(args.work_dirs.requirements,
                                    f'{self.benchmark.id}.txt')
>>>>>>> 41b841a2

    with open(requirement_path, 'w') as f:
      f.write(requirements)

    logger.info('Requirements written to %s',
                requirement_path,
                trial=self.trial)

    return requirement_path

  def handle_llm_response(self, final_response_text: str,
                          result: resultslib.Result) -> None:
    """Handle the LLM response and update the result."""

    result_str = self._parse_tag(final_response_text, 'response')
    requirements = self._parse_tag(result_str, 'requirements')
    if requirements:
      # Write the requirements to a file
      requirement_path = self.write_requirements_to_file(self.args, result_str)
      function_analysis = resultslib.FunctionAnalysisResult(requirement_path)
      result.function_analysis = function_analysis

  def execute(self,
              result_history: list[resultslib.Result]) -> resultslib.Result:
    """Execute the agent with the given results."""

    WorkDirs(self.args.work_dirs.base, keep=True)
    logger.info('Executing %s', self.name, trial=self.trial)

    result = resultslib.Result(
        benchmark=self.benchmark,
        trial=self.trial,
        work_dirs=self.args.work_dirs,
    )

    # Initialize the ProjectContainerTool for local file search
    self.inspect_tool = container_tool.ProjectContainerTool(self.benchmark)
    self.inspect_tool.compile(extra_commands=' && rm -rf /out/* > /dev/null')

    # Call the agent asynchronously and return the result
    prompt = self._initial_prompt(result_history)

    final_response_text = self.chat_llm(self.round,
                                        client=None,
                                        prompt=prompt,
                                        trial=result_history[-1].trial)

    self.handle_llm_response(final_response_text, result)

    self.inspect_tool.terminate()

    return result

  def _initial_prompt(
      self,
      results: Optional[list[resultslib.Result]] = None) -> prompts.Prompt:
    """Create the initial prompt for the agent."""

    # Initialize the prompt builder
    builder = prompt_builder.FunctionAnalyzerTemplateBuilder(
        self.llm, self.benchmark)

    prompt = builder.build_prompt()

    prompt.append(self.inspect_tool.tutorial())

    return prompt

  def search_project_files(self, request: str) -> str:
    """
    This function tool uses bash commands to search the project's source files,
      and retrieve requested code snippets or file contents.
    Args:
      request (str): The bash command to execute and its justification,
        formatted using the <reason> and <bash> tags.
    Returns:
      str: The response from executing the bash commands,
        formatted using the <bash>, <stdout> and <stderr> tags.
    """

    self.log_llm_response(request)

    prompt = prompt_builder.DefaultTemplateBuilder(self.llm, None).build([])

    if request:
      prompt = self._container_handle_bash_commands(request, self.inspect_tool,
                                                    prompt)

    # Finally check invalid request.
    if not request or not prompt.get():
      prompt = self._container_handle_invalid_tool_usage(
          self.inspect_tool, 0, request, prompt)

    tool_response = prompt.get()

    self.log_llm_prompt(tool_response)

    return tool_response

  def get_function_implementation(self, project_name: str,
                                  function_name: str) -> str:
    """
    Retrieves a function's source from the fuzz introspector API,
      using the project's name and function's name

    Args:
        project_name (str): The name of the project.
        function_name (str): The name of the function.

    Returns:
        str: Source code of the function if found, otherwise an empty string.
    """
    request = f"""
      Requesting implementation for the function:
      Function name: {function_name}
      Project name: {project_name}
      """

    self.log_llm_response(request)

    if self.project_functions is None:
      logger.info(
<<<<<<< HEAD
          "Project functions not initialized. Initializing for project '%s'.",
=======
          'Project functions not initialized. Initializing for project "%s".',
>>>>>>> 41b841a2
          project_name,
          trial=self.trial)
      functions_list = introspector.query_introspector_all_functions(
          project_name)

      if functions_list:
        self.project_functions = {
<<<<<<< HEAD
            func["debug_summary"]["name"]: func
            for func in functions_list
            if "debug_summary" in func and "name" in func["debug_summary"]
=======
            func['debug_summary']['name']: func
            for func in functions_list
            if isinstance(func.get('debug_summary'), dict) and
            isinstance(func['debug_summary'].get('name'), str) and
            func['debug_summary']['name'].strip()
>>>>>>> 41b841a2
        }
      else:
        self.project_functions = None

<<<<<<< HEAD
    if (self.project_functions is None or
        function_name not in self.project_functions):
      logger.error("Error: Required function not found for project '%s'.",
                   project_name,
                   trial=self.trial)
      return ""

    function_signature = self.project_functions[function_name][
        "function_signature"]

    function_source = introspector.query_introspector_function_source(
        project_name, function_signature)

    self.log_llm_prompt(function_source)

    return function_source
=======
    response = f"""
    Project name: {project_name}
    Function name: {function_name}
    """
    function_source = ''

    if self.project_functions:
      function_dict = self.project_functions.get(function_name, {})
      function_signature = function_dict.get('function_signature', '')

      function_source = introspector.query_introspector_function_source(
          project_name, function_signature)

    if function_source.strip():
      response += f"""
        Function source code:
        {function_source}
        """
    else:
      logger.error('Error: Function with name "%s" not found in project "%s".',
                   function_name,
                   project_name,
                   trial=self.trial)

    self.log_llm_prompt(response)

    return response
>>>>>>> 41b841a2
<|MERGE_RESOLUTION|>--- conflicted
+++ resolved
@@ -53,21 +53,12 @@
     and extracting its input requirements,
     necessary for it to execute correctly.
     """
-<<<<<<< HEAD
 
     tools = [self.get_function_implementation, self.search_project_files]
 
     super().__init__(trial, llm, args, benchmark, description, instruction,
                      tools, name)
 
-=======
-
-    tools = [self.get_function_implementation, self.search_project_files]
-
-    super().__init__(trial, llm, args, benchmark, description, instruction,
-                     tools, name)
-
->>>>>>> 41b841a2
     self.project_functions = None
 
   def write_requirements_to_file(self, args, requirements: str) -> str:
@@ -76,12 +67,7 @@
       logger.warning('No requirements to write to file.', trial=self.trial)
       return ''
 
-<<<<<<< HEAD
     requirement_path = args.work_dirs.requirements_file_path(self.trial)
-=======
-    requirement_path = os.path.join(args.work_dirs.requirements,
-                                    f'{self.benchmark.id}.txt')
->>>>>>> 41b841a2
 
     with open(requirement_path, 'w') as f:
       f.write(requirements)
@@ -204,11 +190,7 @@
 
     if self.project_functions is None:
       logger.info(
-<<<<<<< HEAD
-          "Project functions not initialized. Initializing for project '%s'.",
-=======
           'Project functions not initialized. Initializing for project "%s".',
->>>>>>> 41b841a2
           project_name,
           trial=self.trial)
       functions_list = introspector.query_introspector_all_functions(
@@ -216,39 +198,15 @@
 
       if functions_list:
         self.project_functions = {
-<<<<<<< HEAD
-            func["debug_summary"]["name"]: func
-            for func in functions_list
-            if "debug_summary" in func and "name" in func["debug_summary"]
-=======
             func['debug_summary']['name']: func
             for func in functions_list
             if isinstance(func.get('debug_summary'), dict) and
             isinstance(func['debug_summary'].get('name'), str) and
             func['debug_summary']['name'].strip()
->>>>>>> 41b841a2
         }
       else:
         self.project_functions = None
 
-<<<<<<< HEAD
-    if (self.project_functions is None or
-        function_name not in self.project_functions):
-      logger.error("Error: Required function not found for project '%s'.",
-                   project_name,
-                   trial=self.trial)
-      return ""
-
-    function_signature = self.project_functions[function_name][
-        "function_signature"]
-
-    function_source = introspector.query_introspector_function_source(
-        project_name, function_signature)
-
-    self.log_llm_prompt(function_source)
-
-    return function_source
-=======
     response = f"""
     Project name: {project_name}
     Function name: {function_name}
@@ -275,5 +233,4 @@
 
     self.log_llm_prompt(response)
 
-    return response
->>>>>>> 41b841a2
+    return response