#!/usr/bin/env python3
# Copyright 2024 Google LLC
#
# Licensed under the Apache License, Version 2.0 (the "License");
# you may not use this file except in compliance with the License.
# You may obtain a copy of the License at
#
#     http://www.apache.org/licenses/LICENSE-2.0
#
# Unless required by applicable law or agreed to in writing, software
# distributed under the License is distributed on an "AS IS" BASIS,
# WITHOUT WARRANTIES OR CONDITIONS OF ANY KIND, either express or implied.
# See the License for the specific language governing permissions and
# limitations under the License.
"""
A script to generate LLM prompts based on existing example code and scaffold.
"""
import argparse
import sys

from llm_toolkit.crash_triager import TriageResult

RAW_OUTPUT_EXT = '.rawoutput'


def is_raw_output(file: str) -> bool:
  """Checks if the |file| is a raw output from LLM by its extension."""
  return file.endswith(RAW_OUTPUT_EXT)


def parse_args() -> argparse.Namespace:
  """Parses command line arguments."""
  parser = argparse.ArgumentParser()
  parser.add_argument('-r',
                      '--llm-response-path',
                      type=str,
                      required=True,
                      help='A file containing the response from LLM.')
  parser.add_argument('-o',
                      '--output-path',
                      type=str,
                      required=True,
                      help='A directory to save the parsed output.')
  args = parser.parse_args()

  return args


def _parse_code_block_by_marker(lines: list[str], start_marker: str,
                                end_marker: str) -> list[str]:
  """Parses code block lines based on markers."""
  block = []
  in_block = False
  contains_api = False

  for line in lines:
    if not in_block and start_marker in line.lower():
      in_block = True  # Start a code block.
      if not contains_api:
        block = []  # Ignore previous block because it does not contain API.
    elif in_block and end_marker in line:
      in_block = False  # Finish a code block.
      if contains_api:
        break  # Found fuzz target.
    elif in_block:
      block.append(line)
      contains_api = contains_api or 'LLVMFuzzerTestOneInput' in line
  return block if block else lines


def parse_code(response_path: str) -> str:
  """Parses the expected output from the |response_path|."""
  with open(response_path) as file:
    response = file.read()
  solution = response.split('</solution>')[0]
  lines = solution.splitlines()
  lines = _parse_code_block_by_marker(lines, '```c', '```')
  lines = _parse_code_block_by_marker(lines, '```java', '```')
  lines = _parse_code_block_by_marker(lines, '```java_code', '```')
  lines = _parse_code_block_by_marker(lines, '<code>', '</code>')
  lines = _parse_code_block_by_marker(lines, '<java_code>', '</java_code>')

  # Remove leading and trailing empty lines.
  while lines and not lines[0].strip():
    lines.pop(0)
  while lines and not lines[-1].strip():
    lines.pop()

  return '\n'.join(lines)


def parse_triage(triage_path: str) -> tuple[str, str]:
  """Parses the triage from the |triage_path|."""
  with open(triage_path) as file:
    triage = file.read()
  solution = triage.split('</solution>')[0]
  lines = solution.splitlines()
  for line in lines:
    if "Crash is caused by bug in fuzz driver" in line:
      return (TriageResult.DRIVER, '\n'.join(lines))
<<<<<<< HEAD
    elif "Crash is caused by bug in project" in line:
=======
    if "Crash is caused by bug in project" in line:
>>>>>>> 4229fd6f
      return (TriageResult.PROJECT, '\n'.join(lines))

  return (TriageResult.NOT_APPLICABLE, '\n'.join(lines))


def save_output(content: str, output_path: str) -> None:
  """Saves the parsed |content| to |output_path|."""
  with open(output_path, 'w+') as output_file:
    output_file.write(content)


def main():
  args = parse_args()
  content = parse_code(args.llm_response_path)
  save_output(content, args.output_path)


if __name__ == "__main__":
  sys.exit(main())<|MERGE_RESOLUTION|>--- conflicted
+++ resolved
@@ -98,11 +98,7 @@
   for line in lines:
     if "Crash is caused by bug in fuzz driver" in line:
       return (TriageResult.DRIVER, '\n'.join(lines))
-<<<<<<< HEAD
-    elif "Crash is caused by bug in project" in line:
-=======
     if "Crash is caused by bug in project" in line:
->>>>>>> 4229fd6f
       return (TriageResult.PROJECT, '\n'.join(lines))
 
   return (TriageResult.NOT_APPLICABLE, '\n'.join(lines))
