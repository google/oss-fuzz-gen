# Copyright 2024 Google LLC
#
# Licensed under the Apache License, Version 2.0 (the "License");
# you may not use this file except in compliance with the License.
# You may obtain a copy of the License at
#
#     http://www.apache.org/licenses/LICENSE-2.0
#
# Unless required by applicable law or agreed to in writing, software
# distributed under the License is distributed on an "AS IS" BASIS,
# WITHOUT WARRANTIES OR CONDITIONS OF ANY KIND, either express or implied.
# See the License for the specific language governing permissions and
# limitations under the License.
"""
LLM models and their functions.
"""

import logging
import os
import random
import re
import subprocess
import sys
import tempfile
import time
import traceback
from abc import abstractmethod
from typing import Any, Callable, Type

import openai
import tiktoken
import vertexai
from google.api_core.exceptions import GoogleAPICallError
from vertexai import generative_models
from vertexai.preview.generative_models import GenerativeModel
from vertexai.preview.language_models import CodeGenerationModel

from llm_toolkit import prompts

# Model hyper-parameters.
MAX_TOKENS: int = 2000
NUM_SAMPLES: int = 1
TEMPERATURE: float = 0.4


class LLM:
  """Base LLM."""

  # Should be set by the subclass.
  name: str
  # TODO(mihaimaruseac): Should this be MAX_TOKENS or a different global?
  context_window: int = 2000  # Default token size.

  _max_attempts = 5  # Maximum number of attempts to get prediction response

  def __init__(
      self,
      ai_binary: str,
      max_tokens: int = MAX_TOKENS,
      num_samples: int = NUM_SAMPLES,
      temperature: float = TEMPERATURE,
  ):
    self.ai_binary = ai_binary

    # Model parameters.
    self.max_tokens = max_tokens
    self.num_samples = num_samples
    self.temperature = temperature

  def cloud_setup(self):
    """Runs Cloud specific-setup."""
    # Only a subset of models need a cloud specific set up, so
    # we can pass for the remainder of the models as they don't
    # need to implement specific handling of this.

  @classmethod
  def setup(
      cls,
      ai_binary: str,
      name: str,
      max_tokens: int = MAX_TOKENS,
      num_samples: int = NUM_SAMPLES,
      temperature: float = TEMPERATURE,
  ):
    """Prepares the LLM for fuzz target generation."""
    if ai_binary:
      return AIBinaryModel(name, ai_binary, max_tokens, num_samples,
                           temperature)

    for subcls in cls.all_llm_subclasses():
      if getattr(subcls, 'name', None) == name:
        return subcls(
            ai_binary,
            max_tokens,
            num_samples,
            temperature,
        )

    raise ValueError(f'Bad model type {name}')

  @classmethod
  def all_llm_subclasses(cls):
    """All subclasses."""
    yield cls
    for subcls in cls.__subclasses__():
      for subsubcls in subcls.all_llm_subclasses():
        yield subsubcls

  @classmethod
  def all_llm_names(cls):
    """Returns the current model name and all child model names."""
    names = []
    for subcls in cls.all_llm_subclasses():
      if hasattr(subcls, 'name') and subcls.name != AIBinaryModel.name:
        names.append(subcls.name)
    return names

  @abstractmethod
  def estimate_token_num(self, text) -> int:
    """Estimates the number of tokens in |text|."""

  # ============================== Generation ============================== #
  @abstractmethod
  def generate_code(self,
                    prompt: prompts.Prompt,
                    response_dir: str,
                    log_output: bool = False) -> None:
    """Generates fuzz targets to the |response_dir|."""

  @abstractmethod
  def prompt_type(self) -> type[prompts.Prompt]:
    """Returns the expected prompt type."""

  def _delay_for_retry(self, attempt_count: int) -> None:
    """Sleeps for a while based on the |attempt_count|."""
    # Exponentially increase from 5 to 80 seconds + some random to jitter.
    delay = 5 * 2**attempt_count + random.randint(1, 5)
    logging.warning('Retry in %d seconds...', delay)
    time.sleep(delay)

  def _is_retryable_error(self, err: Exception, api_error: Type[Exception],
                          tb: traceback.StackSummary) -> bool:
    """Validates if |err| is worth retrying."""
    if isinstance(err, api_error):
      return True

    # A known case from vertex package, no content due to mismatch roles.
    if (isinstance(err, ValueError) and
        'Content roles do not match' in str(err) and tb[-1].filename.endswith(
            'vertexai/generative_models/_generative_models.py')):
      return True

    # A known case from vertex package, content blocked by safety filters.
    if (isinstance(err, ValueError) and
        'blocked by the safety filters' in str(err) and
        tb[-1].filename.endswith(
            'vertexai/generative_models/_generative_models.py')):
      return True

    return False

  def with_retry_on_error(self, func: Callable,
                          api_err: Type[Exception]) -> Any:
    """
    Retry when the function returns an expected error with exponential backoff.
    """
    for attempt in range(1, self._max_attempts + 1):
      try:
        return func()
      except Exception as err:
        logging.warning('LLM API Error when responding (attempt %d): %s',
                        attempt, err)
        tb = traceback.extract_tb(err.__traceback__)
        if (not self._is_retryable_error(err, api_err, tb) or
            attempt == self._max_attempts):
          logging.warning(
              'LLM API cannot fix error when responding (attempt %d) %s: %s',
              attempt, err, traceback.format_exc())
          raise err
        self._delay_for_retry(attempt_count=attempt)
    return None

  def _save_output(self, index: int, content: str, response_dir: str) -> None:
    """Saves the raw |content| from the model ouput."""
    sample_id = index + 1
    raw_output_path = os.path.join(response_dir, f'{sample_id:02}.rawoutput')
    with open(raw_output_path, 'w+') as output_file:
      output_file.write(content)


class GPT(LLM):
  """OpenAI's GPT model encapsulator."""

  name = 'gpt-3.5-turbo'

  # ================================ Prompt ================================ #
  def estimate_token_num(self, text) -> int:
    """Estimates the number of tokens in |text|."""
    # https://cookbook.openai.com/examples/how_to_count_tokens_with_tiktoken
    try:
      encoder = tiktoken.encoding_for_model(self.name)
    except KeyError:
      print(f'Could not get a tiktoken encoding for {self.name}.')
      encoder = tiktoken.get_encoding('cl100k_base')

    num_tokens = 0
    for message in text:
      num_tokens += 3
      for key, value in message.items():
        num_tokens += len(encoder.encode(value))
        if key == 'name':
          num_tokens += 1
    num_tokens += 3
    return num_tokens

  def prompt_type(self) -> type[prompts.Prompt]:
    """Returns the expected prompt type."""
    return prompts.OpenAIPrompt

  # ============================== Generation ============================== #
  def generate_code(self,
                    prompt: prompts.Prompt,
                    response_dir: str,
                    log_output: bool = False) -> None:
    """Generates code with OpenAI's API."""
    if self.ai_binary:
      print(f'OpenAI does not use local AI binary: {self.ai_binary}')
    client = openai.OpenAI(api_key=os.getenv('OPENAI_API_KEY'))

    completion = self.with_retry_on_error(
        lambda: client.chat.completions.create(messages=prompt.get(),
                                               model=self.name,
                                               n=self.num_samples,
                                               temperature=self.temperature),
        openai.OpenAIError)
    # TODO: Add a default value for completion.
    if log_output:
      print(completion)
    for index, choice in enumerate(completion.choices):  # type: ignore
      content = choice.message.content
      self._save_output(index, content, response_dir)


class GPT4(GPT):
  """OpenAI's GPTi-4 model."""

  name = 'gpt-4'


class GoogleModel(LLM):
  """Generic Google model."""

  def prompt_type(self) -> type[prompts.Prompt]:
    """Returns the expected prompt type."""
    return prompts.TextPrompt

  def estimate_token_num(self, text) -> int:
    """Estimates the number of tokens in |text|."""
    # Roughly 1.5 tokens per word:
    return int(len(re.split('[^a-zA-Z0-9]+', text)) * 1.5 + 0.5)

  # ============================== Generation ============================== #
  def generate_code(self,
                    prompt: prompts.Prompt,
                    response_dir: str,
                    log_output: bool = False) -> None:
    """Generates code with internal LLM."""
    if not self.ai_binary:
      print(f'Error: This model requires a local AI binary: {self.ai_binary}')
      sys.exit(1)

    with tempfile.NamedTemporaryFile(delete=False, mode='w') as f:
      f.write(prompt.get())
      prompt_path = f.name

    try:
      command = [
          self.ai_binary,
          f'-model={self.name}',
          f'-prompt={prompt_path}',
          f'-response={response_dir}',
          f'-max-tokens={self.max_tokens}',
          f'-expected-samples={self.num_samples}',
          f'-temperature={self.temperature}',
          f'-log-output={log_output}',
      ]

      proc = subprocess.Popen(
          command,
          stdout=subprocess.PIPE,
          stderr=subprocess.PIPE,
          stdin=subprocess.DEVNULL,
      )
      stdout, stderr = proc.communicate()

      if proc.returncode != 0:
        print(f'Failed to generate targets with prompt {prompt.get()}')
        print(f'stdout: {stdout}')
        print(f'stderr: {stderr}')
    finally:
      os.unlink(prompt_path)


class VertexAIModel(GoogleModel):
  """Vertex AI model."""

  _vertex_ai_model = ''
  _max_output_tokens = 2048

  def cloud_setup(self):
    """Sets Vertex AI cloud location."""
    vertex_ai_locations = os.getenv('VERTEX_AI_LOCATIONS',
                                    'us-central1').split(',')
    location = random.sample(vertex_ai_locations, 1)[0]

    logging.info('Using location %s for Vertex AI', location)
    vertexai.init(location=location,)

  def get_model(self) -> Any:
    return CodeGenerationModel.from_pretrained(self._vertex_ai_model)

  def do_generate(self, model: Any, prompt: str, config: dict[str, Any]) -> Any:
    return model.predict(prefix=prompt, **config).text

  def generate_code(self,
                    prompt: prompts.Prompt,
                    response_dir: str,
                    log_output: bool = False) -> None:
    del log_output
    if self.ai_binary:
      print(f'VertexAI does not use local AI binary: {self.ai_binary}')

    model = self.get_model()
    parameters = {
        'temperature': self.temperature,
        'max_output_tokens': self._max_output_tokens,
    }

    for index in range(self.num_samples):
      response = self.with_retry_on_error(
          lambda: self.do_generate(model, prompt.get(), parameters),
          GoogleAPICallError) or ''
      self._save_output(index, response, response_dir)


class GeminiModel(VertexAIModel):
  """Gemini models."""

  def get_model(self) -> Any:
    return GenerativeModel(self._vertex_ai_model)

  def do_generate(self, model: Any, prompt: str, config: dict[str, Any]) -> Any:
    # Loosen inapplicable restrictions just in case.
    safety_config = [
        generative_models.SafetySetting(
            category=generative_models.HarmCategory.
            HARM_CATEGORY_DANGEROUS_CONTENT,
            threshold=generative_models.HarmBlockThreshold.BLOCK_ONLY_HIGH,
        ),
        generative_models.SafetySetting(
            category=generative_models.HarmCategory.HARM_CATEGORY_HARASSMENT,
            threshold=generative_models.HarmBlockThreshold.BLOCK_ONLY_HIGH,
        ),
        generative_models.SafetySetting(
            category=generative_models.HarmCategory.HARM_CATEGORY_HATE_SPEECH,
            threshold=generative_models.HarmBlockThreshold.BLOCK_ONLY_HIGH,
        ),
        generative_models.SafetySetting(
            category=generative_models.HarmCategory.
            HARM_CATEGORY_SEXUALLY_EXPLICIT,
            threshold=generative_models.HarmBlockThreshold.BLOCK_ONLY_HIGH,
        ),
    ]
    return model.generate_content(prompt,
                                  generation_config=config,
                                  safety_settings=safety_config).text


class VertexAICodeBisonModel(VertexAIModel):
  """code-bison."""

  name = 'vertex_ai_code-bison'
  _vertex_ai_model = 'code-bison'


class VertexAICodeBison32KModel(VertexAIModel):
  """code-bison-32k."""

  _max_output_tokens = 8192
  context_window = 32000

  name = 'vertex_ai_code-bison-32k'
  _vertex_ai_model = 'code-bison-32k'


class GeminiPro(GeminiModel):
  """Gemini Pro."""

  _max_output_tokens = 8192
  context_window = 32760

  name = 'vertex_ai_gemini-pro'
  _vertex_ai_model = 'gemini-1.0-pro'


<<<<<<< HEAD
class GeminiExperimental(GeminiModel):
  """Gemini Experimental."""

  _max_output_tokens = 8192
  context_window = 32760  # TODO(dongge): Confirm this later.

  name = 'vertex_ai_gemini-experimental'
  _vertex_ai_model = 'gemini-experimental'


class GeminiV1D5(GeminiModel):
=======
class Gemini1D5(GeminiModel):
>>>>>>> d220e842
  """Gemini 1.5."""

  _max_output_tokens = 8192
  context_window = 1000000

  name = 'vertex_ai_gemini-1-5'
  _vertex_ai_model = 'gemini-1.5-pro-preview-0409'


class AIBinaryModel(GoogleModel):
  """A customized model hosted internally."""

  name = 'ai_binary_model'

  def __init__(self, name: str, *args, **kwargs):
    super().__init__(*args, **kwargs)
    self.name = name


DefaultModel = VertexAICodeBison32KModel<|MERGE_RESOLUTION|>--- conflicted
+++ resolved
@@ -403,7 +403,6 @@
   _vertex_ai_model = 'gemini-1.0-pro'
 
 
-<<<<<<< HEAD
 class GeminiExperimental(GeminiModel):
   """Gemini Experimental."""
 
@@ -415,9 +414,6 @@
 
 
 class GeminiV1D5(GeminiModel):
-=======
-class Gemini1D5(GeminiModel):
->>>>>>> d220e842
   """Gemini 1.5."""
 
   _max_output_tokens = 8192
