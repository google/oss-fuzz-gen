# Copyright 2024 Google LLC
#
# Licensed under the Apache License, Version 2.0 (the "License");
# you may not use this file except in compliance with the License.
# You may obtain a copy of the License at
#
#     http://www.apache.org/licenses/LICENSE-2.0
#
# Unless required by applicable law or agreed to in writing, software
# distributed under the License is distributed on an "AS IS" BASIS,
# WITHOUT WARRANTIES OR CONDITIONS OF ANY KIND, either express or implied.
# See the License for the specific language governing permissions and
# limitations under the License.
"""
Prompt building tools.
"""

import logging
import os
import re
from abc import abstractmethod
from typing import Any, Optional, Tuple

import jinja2

from data_prep import introspector, project_targets
from experiment import oss_fuzz_checkout
from experiment.benchmark import Benchmark, FileType
from experiment.fuzz_target_error import SemanticCheckResult
from llm_toolkit import models, prompts
from results import AnalysisResult, BuildResult, CoverageResult, RunResult
from tool.base_tool import BaseTool

logger = logging.getLogger(__name__)

DEFAULT_TEMPLATE_DIR: str = os.path.join(os.path.dirname(__file__),
                                         '../prompts/template_xml/')
AGENT_TEMPLATE_DIR: str = os.path.join(os.path.dirname(__file__),
                                       '../prompts/agent/')

# TODO(Dongge): Refactor this tot avoid hard-coding.
# Example files.
EXAMPLE_PATH = os.path.join(os.path.dirname(__file__), '..', 'prompts',
                            'example')
# Example with FuzzeDataProvider.
FDP_EXAMPLE_1_PROBLEM = os.path.join(EXAMPLE_PATH, 'gdImageString-problem.txt')
FDP_EXAMPLE_1_SOLUTION = os.path.join(EXAMPLE_PATH, 'gdImageString-solution.cc')
FDP_EXAMPLE_2_PROBLEM = os.path.join(EXAMPLE_PATH, 'mpg123_decode-problem.txt')
FDP_EXAMPLE_2_SOLUTION = os.path.join(EXAMPLE_PATH, 'mpg123_decode-solution.cc')
C_EXAMPLE_1_PROBLEM = os.path.join(EXAMPLE_PATH, 'fuzzerPolygonToCells.txt')
C_EXAMPLE_1_SOLUTION = os.path.join(EXAMPLE_PATH, 'fuzzerPolygonToCells.c')
C_EXAMPLE_2_PROBLEM = os.path.join(EXAMPLE_PATH, 'dns_message_parse.txt')
C_EXAMPLE_2_SOLUTION = os.path.join(EXAMPLE_PATH, 'dns_message_parse.c')
FDP_JVM_EXAMPLE_1_PROBLEM = os.path.join(EXAMPLE_PATH, 'joni_regex-problem.txt')
FDP_JVM_EXAMPLE_1_SOLUTION = os.path.join(EXAMPLE_PATH,
                                          'joni_regex-solution.java')
FDP_JVM_EXAMPLE_2_PROBLEM = os.path.join(EXAMPLE_PATH,
                                         'jansi_colors-problem.txt')
FDP_JVM_EXAMPLE_2_SOLUTION = os.path.join(EXAMPLE_PATH,
                                          'jansi_colors-solution.java')

EXAMPLES = {
    'c++': [
        [FDP_EXAMPLE_1_PROBLEM, FDP_EXAMPLE_1_SOLUTION],
        [FDP_EXAMPLE_2_PROBLEM, FDP_EXAMPLE_2_SOLUTION],
    ],
    'c': [
        [C_EXAMPLE_1_PROBLEM, C_EXAMPLE_1_SOLUTION],
        [C_EXAMPLE_2_PROBLEM, C_EXAMPLE_2_SOLUTION],
    ],
    'jvm': [
        [FDP_JVM_EXAMPLE_1_PROBLEM, FDP_JVM_EXAMPLE_1_SOLUTION],
        [FDP_JVM_EXAMPLE_2_PROBLEM, FDP_JVM_EXAMPLE_2_SOLUTION],
    ],
}

BUILD_ERROR_SUMMARY = 'The code has the following build issues:'
FUZZ_ERROR_SUMMARY = 'The code can build successfully but has a runtime issue: '

C_PROMPT_HEADERS_TO_ALWAYS_INCLUDES = ['stdio.h', 'stdlib.h', 'stdint.h']


class PromptBuilder:
  """Prompt builder."""

  def __init__(self, model: models.LLM, initial=None):
    self._model = model
    self._prompt = model.prompt_type()(initial)

  @abstractmethod
  def build(self,
            example_pair: list[list[str]],
            project_example_content: Optional[list[list[str]]] = None,
            project_context_content: Optional[dict] = None) -> prompts.Prompt:
    """Builds a prompt."""

  @abstractmethod
  def build_fixer_prompt(self, benchmark: Benchmark, raw_code: str,
                         error_desc: Optional[str],
                         errors: list[str]) -> prompts.Prompt:
    """Builds a fixer prompt."""

  @abstractmethod
  def build_triager_prompt(self, benchmark: Benchmark, driver_code: str,
                           crash_info: str, crash_func: dict) -> prompts.Prompt:
    """Builds a triager prompt."""

  def post_process_generated_code(self, generated_code: str) -> str:
    """Allows prompt builder to adjust the generated code."""
    # return the same by default
    return generated_code


class DefaultTemplateBuilder(PromptBuilder):
  """Default builder for C/C++."""

  def __init__(self,
               model: models.LLM,
               benchmark: Optional[Benchmark] = None,
               template_dir: str = DEFAULT_TEMPLATE_DIR,
               initial: Any = None):
    super().__init__(model, initial)
    self._template_dir = template_dir
    self.benchmark = benchmark

    # Load templates.
    self.priming_template_file = self._find_template(template_dir,
                                                     'priming.txt')
    self.cpp_priming_filler_file = self._find_template(
        template_dir, 'cpp-specific-priming-filler.txt')
    self.problem_template_file = self._find_template(template_dir,
                                                     'problem.txt')
    self.solution_template_file = self._find_template(template_dir,
                                                      'solution.txt')
    self.context_template_file = self._find_template(template_dir,
                                                     'context.txt')
    self.fixer_priming_template_file = self._find_template(
        template_dir, 'fixer_priming.txt')
    self.fixer_problem_template_file = self._find_template(
        template_dir, 'fixer_problem.txt')
    self.fixer_context_template_file = self._find_template(
        template_dir, 'fixer_context.txt')
    self.fixer_instruction_template_file = self._find_template(
        template_dir, 'fixer_instruction.txt')
    self.triager_priming_template_file = self._find_template(
        template_dir, 'triager_priming.txt')
    self.triager_problem_template_file = self._find_template(
        template_dir, 'triager_problem.txt')

  def _format_priming(self, benchmark: Benchmark) -> str:
    """Formats a priming based on the prompt template."""
    priming = self._get_template(self.priming_template_file)
    priming = priming.replace('{LANGUAGE}', benchmark.file_type.value)
    priming = priming.replace('{FUZZ_TARGET_PATH}', benchmark.target_path)
    # TODO(Dongge): Add project name and fuzz target file path.
    if benchmark.needs_extern:
      priming += (
          'IMPORTANT: The fuzz target is written in C++, whereas the '
          'project-under-test is written in C. All headers, functions, and code'
          'from the project must be consistently wrapped in '
          '<code>extern "C"</code> to ensure error-free compilation and linkage'
          'between C and C++:\n<code>\nextern "C" {\n    //Include necessary C '
          'headers, source files, functions, and code here.\n}\n</code>\n')
    if benchmark.file_type == FileType.CPP:
      type_specific_priming = self._get_template(self.cpp_priming_filler_file)
    else:
      type_specific_priming = ''
    priming = priming.replace('{TYPE_SPECIFIC_PRIMING}', type_specific_priming)
    return priming

  def _find_template(self, template_dir: str, template_name: str) -> str:
    """Finds template file based on |template_dir|."""
    preferred_template = os.path.join(template_dir, template_name)
    # Use the preferred template if it exists.
    if os.path.isfile(preferred_template):
      return preferred_template
    # Fall back to the default template.
    default_template = os.path.join(DEFAULT_TEMPLATE_DIR, template_name)
    return default_template

  def _get_template(self, template_file: str) -> str:
    """Reads the template for prompts."""
    with open(template_file) as file:
      return file.read()

  def format_problem(self, problem_content: str) -> str:
    """Formats a problem based on the prompt template."""
    problem = self._get_template(self.problem_template_file)
    problem = problem.replace('{PROBLEM_CONTENT}', problem_content)
    return problem

  def format_solution(self, solution_content: str) -> str:
    """Formats a solution based on the prompt template."""
    solution = self._get_template(self.solution_template_file)
    solution = solution.replace('{SOLUTION_CONTENT}', solution_content)
    return solution

  def format_context(self, context_info: dict) -> str:
    context = jinja2.Template(self._get_template(self.context_template_file),
                              trim_blocks=True,
                              lstrip_blocks=True)
    return context.render(
        headers='\n'.join(context_info['files']),
        must_insert=context_info['decl'],
        typedef='\n'.join(context_info['typedef']),
        func_source=context_info['func_source'],
        xrefs='\n'.join(context_info['xrefs']),
        include_statement=context_info['header'],
        tests_xrefs='\n'.join(context_info['tests_xrefs']),
    )

  def _select_examples(self, examples: list[list],
                       prompt_size: int) -> list[list[str]]:
    """Selects |examples| based on |prompt_size|."""
    # First remove repeated examples to avoid over fitting.
    targets = set()
    unique_examples = []
    for example in examples:
      if example[2] in targets:
        continue
      targets.add(example[2])
      unique_examples.append(example)

    if (sum(example[0] for example in unique_examples) + prompt_size
        < self._model.context_window):
      return [[example[1], example[2]] for example in examples]

    # Then prioritize complex (i.e., long) examples.
    unique_examples.sort(key=lambda x: x[0], reverse=True)
    selected_examples = []
    for example in unique_examples:
      if example[0] + prompt_size >= self._model.context_window:
        # The estimation is inaccurate, if an example's size equals to
        # the limit, it's safer to not include the example.
        continue
      selected_examples.append([example[1], example[2]])
      prompt_size += example[0]

    # Write the most complex examples at the end so that LLM gives them
    # a higher weight.
    selected_examples.sort(key=len, reverse=True)
    return selected_examples

  def _add_examples(self,
                    example_files: list[list[str]],
                    final_problem: str,
                    example_content: Optional[list[list[str]]] = None):
    """Constructs the |example_files| to be used in the prompt."""
    # Estimate prompt size so far.
    prompt_size = self._model.estimate_token_num(self._prompt.get())
    # Estimate space needed for the final problem.
    final_problem_prompt = self._prompt.create_prompt_piece(
        final_problem, 'user')
    query_size = prompt_size + self._model.estimate_token_num(
        final_problem_prompt)

    # Collect all examples in a single list
    examples = []
    for problem, solution in example_files:
      with open(problem) as problem_file:
        problem = problem_file.read()[:-1]
      with open(solution) as solution_file:
        solution = solution_file.read()[:-1]
        solution = project_targets.filter_target_lines(solution)
      examples.append((problem, solution))
    # TODO(mihaimaruseac): Should we start from these first?
    if example_content:
      for problem, solution in example_content:
        solution = project_targets.filter_target_lines(solution)
        examples.append((problem, solution))

    # Next, we need to expand all templates and determine how much the size
    # of the prompt would increase when adding each one of them:
    weights = []
    for problem, solution in examples:
      problem = self.format_problem(problem)
      solution = self.format_solution(solution)
      problem_prompt = self._prompt.create_prompt_piece(problem, 'user')
      solution_prompt = self._prompt.create_prompt_piece(solution, 'assistant')
      problem_weight = self._model.estimate_token_num(problem_prompt)
      solution_weight = self._model.estimate_token_num(solution_prompt)
      total_weight = problem_weight + solution_weight + 1  # one \n
      weights.append((total_weight, problem, solution))

    # Select examples up to context window and add them to prompt.
    selected_examples = self._select_examples(weights, query_size)
    for problem, solution in selected_examples:
      self._prompt.add_problem(problem)
      self._prompt.add_solution(solution)

  def build(self,
            example_pair: list[list[str]],
            project_example_content: Optional[list[list[str]]] = None,
            project_context_content: Optional[dict] = None) -> prompts.Prompt:
    """Constructs a prompt using the templates in |self| and saves it."""
    if not self.benchmark:
      return self._prompt
    priming = self._format_priming(self.benchmark)
    final_problem = self.format_problem(self.benchmark.function_signature)
    final_problem += (f'You MUST call <code>\n'
                      f'{self.benchmark.function_signature}\n'
                      f'</code> in your solution!\n')
    if project_context_content:
      final_problem += self.format_context(project_context_content)
    final_problem += '\n<solution>'
    self._prepare_prompt(priming, final_problem, example_pair,
                         project_example_content)
    return self._prompt

  def build_fixer_prompt(self,
                         benchmark: Benchmark,
                         raw_code: str,
                         error_desc: Optional[str],
                         errors: list[str],
                         coverage_result: Optional[CoverageResult] = None,
                         context: str = '',
                         instruction: str = '') -> prompts.Prompt:
    """Prepares the code-fixing prompt."""
    priming, priming_weight = self._format_fixer_priming(benchmark)

    if error_desc or errors:
      pass
    elif coverage_result:
      error_desc = coverage_result.insight
      errors = coverage_result.suggestions.splitlines()
    else:
      error_desc = error_desc or ''
      errors = errors or []
    problem = self._format_fixer_problem(raw_code, error_desc, errors,
                                         priming_weight, context, instruction)

    self._prepare_prompt(priming, problem)
    return self._prompt

  def _format_fixer_priming(self, benchmark: Benchmark) -> Tuple[str, int]:
    """Formats a priming for code fixer based on the template."""
    with open(self.fixer_priming_template_file) as f:
      priming = f.read().strip() + '\n'
    priming = priming.replace('{LANGUAGE}', benchmark.file_type.value)
    if benchmark.needs_extern:
      priming += ('\nNote that some code may need to be wrapped with '
                  '<code>extern "C"</code> because the project under test is '
                  'written in C but the fuzz target is in C++.\n')
    priming_prompt = self._prompt.create_prompt_piece(priming, 'system')
    priming_weight = self._model.estimate_token_num(priming_prompt)
    # NOTE: We need to return the priming _as text_ and the weight. Otherwise,
    # in the case of structured prompts, we will create nested structures.
    return priming, priming_weight

  def _format_fixer_problem(self, raw_code: str, error_desc: Optional[str],
                            errors: list[str], priming_weight: int,
                            context: str, instruction: str) -> str:
    """Formats a problem for code fixer based on the template."""
    with open(self.fixer_problem_template_file) as f:
      problem = f.read().strip()
    problem = problem.replace('{CODE_TO_BE_FIXED}', raw_code)
    if error_desc:
      error_summary = FUZZ_ERROR_SUMMARY + error_desc
    else:
      # Build error does not pass error desc.
      error_summary = BUILD_ERROR_SUMMARY
    problem = problem.replace('{ERROR_SUMMARY}', error_summary)

    if context:
      with open(self.fixer_context_template_file) as f:
        context_template = f.read().strip()
      context = context_template.replace('{CONTEXT_SOURCE_CODE}', context)
    problem = problem.replace('{CONTEXT}', context)

    if instruction:
      with open(self.fixer_instruction_template_file) as f:
        instruction_template = f.read().strip()
      instruction = instruction_template.replace('{INSTRUCTION}', instruction)
    problem = problem.replace('{INSTRUCTION}', instruction)

    # If errors list is empty, return the formatted prompt
    if not errors:
      return problem.replace('<error>\n', '')\
                    .replace('{ERROR_MESSAGES}\n', '')\
                    .replace('</error>\n', '')

    problem_prompt = self._prompt.create_prompt_piece(problem, 'user')
    template_piece = self._prompt.create_prompt_piece('{ERROR_MESSAGES}',
                                                      'user')

    problem_weight = self._model.estimate_token_num(problem_prompt)
    template_weight = self._model.estimate_token_num(template_piece)

    # the template will be replaced later and should not be counted
    prompt_size = priming_weight + problem_weight - template_weight
    # Add extra 20-tokens redundancy
    # TODO(mihaimaruseac): Is this needed?
    prompt_size += 20

    # We are adding errors one by one until we reach the maximum prompt size
    selected_errors = []
    for error in errors:
      error_prompt = self._prompt.create_prompt_piece(error, 'user')
      error_token_num = self._model.estimate_token_num(error_prompt)
      if prompt_size + error_token_num >= self._model.context_window:
        # The estimation is inaccurate, if an example's size equals to
        # the limit, it's safer to not include the example.
        if not selected_errors:
          # At least include one error in order for LLM to have something
          # to fix even if not enough token left.
          selected_errors.append(error)
        break
      prompt_size += error_token_num
      selected_errors.append(error)

    # Now, compose the problem part of the prompt
    error_message = '\n'.join(selected_errors)
    if error_message.strip():
      return problem.replace('{ERROR_MESSAGES}', error_message)

    # Expecting empty error message for NO_COV_INCREASE.
    if SemanticCheckResult.is_no_cov_increase_err(error_desc):
      return problem.replace('<error>\n', '')\
                    .replace('{ERROR_MESSAGES}\n', '')\
                    .replace('</error>\n', '')

    # Log warning for an unexpected empty error message.
    logger.warning(
        'Unexpected empty error message in fix prompt for error_desc: %s',
        str(error_desc))
    return problem.replace('{ERROR_MESSAGES}', error_message)

  def build_triager_prompt(self, benchmark: Benchmark, driver_code: str,
                           crash_info: str, crash_func: dict) -> prompts.Prompt:
    """Prepares the crash-triaging prompt."""
    priming, priming_weight = self._format_triager_priming()
    problem = self._format_triager_problem(benchmark, driver_code, crash_info,
                                           crash_func, priming_weight)

    self._prepare_prompt(priming, problem)
    return self._prompt

  def _format_triager_priming(self) -> Tuple[str, int]:
    """Formats a priming for crash triage based on the template."""
    with open(self.triager_priming_template_file) as f:
      priming = f.read().strip() + '\n'
    priming_prompt = self._prompt.create_prompt_piece(priming, 'system')
    priming_weight = self._model.estimate_token_num(priming_prompt)
    # NOTE: We need to return the priming _as text_ and the weight. Otherwise,
    # in the case of structured prompts, we will create nested structures.
    return priming, priming_weight

  def _format_triager_problem(self, benchmark: Benchmark, driver_code: str,
                              crash_info: str, crash_func: dict,
                              priming_weight: int) -> str:
    """Formats a problem for crash triage based on the template."""
    all_func_code = []
    for func_name, line_number in crash_func.items():
      if func_name == 'LLVMFuzzerTestOneInput':
        driver_code = self._slice_driver_code(benchmark.project, driver_code,
                                              line_number)
      else:
        func_code = self._slice_func_code(benchmark.project, func_name,
                                          line_number)
        all_func_code.append(func_code)

    with open(self.triager_problem_template_file) as f:
      problem = f.read().strip()
    problem = problem.replace('{CRASH_REPORT}', crash_info.strip())\
                     .replace('{DRIVER_CODE}', driver_code.strip())

    problem_prompt = self._prompt.create_prompt_piece(problem, 'user')
    template_piece = self._prompt.create_prompt_piece('{PROJECT_FUNCTION_CODE}',
                                                      'user')

    problem_weight = self._model.estimate_token_num(problem_prompt)
    template_weight = self._model.estimate_token_num(template_piece)

    prompt_size = priming_weight + problem_weight - template_weight
    # Add extra 20-tokens redundancy
    prompt_size += 20

    # Add function code one by one until we reach the maximum prompt size
    selected_func_code = []
    for func_code in all_func_code:
      func_code_prompt = self._prompt.create_prompt_piece(func_code, 'user')
      func_code_token_num = self._model.estimate_token_num(func_code_prompt)
      if prompt_size + func_code_token_num >= self._model.context_window:
        # The estimation is inaccurate, if an example's size equals to
        # the limit, it's safer to not include the example.
        logger.warning('Breaking because adding this function code \
              would exceed context window')
        break
      prompt_size += func_code_token_num
      selected_func_code.append(func_code)

    # Compose the problem part of the prompt
    project_function_code = '\n'.join(selected_func_code)
    if project_function_code.strip():
      return problem.replace('{PROJECT_FUNCTION_CODE}',
                             project_function_code.strip())

    logger.warning(
        'Empty project function code in triage prompt for project: %s, \
          function name: %s', benchmark.project, benchmark.function_name)

    return problem.replace('{PROJECT_FUNCTION_CODE}', \
                           'No relevant project function code')

  def _prepare_prompt(
      self,
      priming: str,
      final_problem: str,
      example_pair: Optional[list[list[str]]] = None,
      project_example_content: Optional[list[list[str]]] = None):
    """Constructs a prompt using the parameters and saves it."""
    self._prompt.add_priming(priming)

    if example_pair is None:
      example_pair = []

    self._add_examples(example_pair, final_problem, project_example_content)
    self._prompt.add_problem(final_problem)

  def _slice_driver_code(self, project: str, driver_code: str,
                         target_lines: set) -> str:
    """Slice the driver code up to the target line."""
    target_line = max(target_lines)
    lines = driver_code.split('\n')

    if target_line > len(lines):
      logger.warning(
          'Driver target line exceed maxium limit in Project: %s, \
                      try to use whole driver code in trigae prompt', project)
      return driver_code

    code_snippet = '\n'.join(lines[:target_line])
    result = f'\nLine 1 - {target_line}:\n{code_snippet}'
    return result

  def _slice_func_code(self, project: str, func_name: str,
                       target_lines: set) -> str:
    """Slice target line and four preceding lines from function code."""
    func_sig = introspector.query_introspector_function_signature(
        project, func_name)
    func_code = introspector.query_introspector_function_source(
        project, func_sig)
    begin_line, end_line = introspector.query_introspector_function_line(
        project, func_sig)

    if begin_line != 0 and end_line != 0 and all(
        begin_line <= line <= end_line for line in target_lines):
      lines = func_code.split('\n')
      output_lines = set()
      result = []
      for line in sorted(target_lines):
        start = max(line - 4, begin_line)
        end = line
        if not any(l in output_lines for l in range(start, end + 1)):
          code_snippet = '\n'.join(lines[(start -
                                          begin_line):(end - begin_line) + 1])
          result.append(f'\nFunction Name:\n{func_name}\n\
                Line {start} - {end}:\n{code_snippet}')
          output_lines.update(range(start, end + 1))
      return '\n'.join(result)

    logger.warning('Failed to slice Project: %s Function: %s at Lines: %s',
                   project, func_name, target_lines)
    return ''


class PrototyperTemplateBuilder(DefaultTemplateBuilder):
  """Builder specifically targeted C (and excluding C++)."""

  def __init__(self,
               model: models.LLM,
               benchmark: Benchmark,
               template_dir: str = DEFAULT_TEMPLATE_DIR,
               initial: Any = None):
    super().__init__(model, benchmark, template_dir, initial)
    self.agent_templare_dir = AGENT_TEMPLATE_DIR

    # Load templates.
    if benchmark.is_c_target:
      self.priming_template_file = self._find_template(
          self.agent_templare_dir, 'prototyper-priming.c.txt')
    elif benchmark.is_cpp_target:
      self.priming_template_file = self._find_template(
          self.agent_templare_dir, 'prototyper-priming.cpp.txt')
    else:
      self.problem_template_file = self._find_template(
          self.agent_templare_dir, 'prototyper-priming.txt')

    self.cpp_priming_filler_file = self._find_template(
        template_dir, 'cpp-specific-priming-filler.txt')
    self.problem_template_file = self._find_template(template_dir,
                                                     'problem.txt')
    self.solution_template_file = self._find_template(template_dir,
                                                      'solution.txt')
    self.context_template_file = self._find_template(template_dir,
                                                     'context.txt')

  def build(self,
            example_pair: list[list[str]],
            project_example_content: Optional[list[list[str]]] = None,
            project_context_content: Optional[dict] = None,
            tool_guides: str = '',
            project_dir: str = '',
            function_requirements: str = '') -> prompts.Prompt:
    """Constructs a prompt using the templates in |self| and saves it."""
    if not self.benchmark:
      return self._prompt
    priming = self._format_priming(self.benchmark)
    priming = priming.replace('{PROJECT_DIR}', project_dir)
    final_problem = self.format_problem(self.benchmark.function_signature)
    final_problem += (f'You MUST call <code>\n'
                      f'{self.benchmark.function_signature}\n'
                      f'</code> in your solution!\n')
    if project_context_content:
      final_problem += self.format_context(project_context_content)
    if function_requirements:
      final_problem += (f'\nHere are the requirements for the function:\n'
                        f'{function_requirements}\n')
    self._prepare_prompt(priming, final_problem, example_pair,
                         project_example_content)
    self._prompt.append(tool_guides, True)
    return self._prompt


class PrototyperFixerTemplateBuilder(PrototyperTemplateBuilder):
  """Builder specifically targeted C (and excluding C++)."""

  def __init__(self,
               model: models.LLM,
               benchmark: Benchmark,
               build_result: BuildResult,
               compile_log: str,
               template_dir: str = DEFAULT_TEMPLATE_DIR,
               initial: Any = None):
    super().__init__(model, benchmark, template_dir, initial)
    # Load templates.
    self.priming_template_file = self._find_template(self.agent_templare_dir,
                                                     'prototyper-fixing.txt')
    self.build_result = build_result
    self.compile_log = compile_log

  def build(self,
            example_pair: list[list[str]],
            project_example_content: Optional[list[list[str]]] = None,
            project_context_content: Optional[dict] = None,
            tool_guides: str = '',
            project_dir: str = '',
            function_requirements: str = '') -> prompts.Prompt:
    """Constructs a prompt using the templates in |self| and saves it."""
    del (example_pair, project_example_content, project_context_content,
         tool_guides)
    if not self.benchmark:
      return self._prompt

    if self.build_result.build_script_source:
      build_text = (f'<build script>\n{self.build_result.build_script_source}\n'
                    '</build script>')
    else:
      build_text = 'Build script reuses `/src/build.bk.sh`.'

    prompt = self._get_template(self.priming_template_file)
    prompt = prompt.replace('{FUZZ_TARGET_SOURCE}',
                            self.build_result.fuzz_target_source)
    prompt = prompt.replace('{BUILD_TEXT}', build_text)
    prompt = prompt.replace('{COMPILE_LOG}', self.compile_log)
    prompt = prompt.replace('{FUNCTION_SIGNATURE}',
                            self.benchmark.function_signature)
    prompt = prompt.replace('{PROJECT_DIR}', project_dir)
    self._prompt.append(prompt)

    return self._prompt


class CoverageAnalyzerTemplateBuilder(PrototyperTemplateBuilder):
  """Builder specifically targeted C (and excluding C++)."""

  def __init__(self,
               model: models.LLM,
               benchmark: Benchmark,
               run_result: RunResult,
               template_dir: str = DEFAULT_TEMPLATE_DIR,
               initial: Any = None):
    super().__init__(model, benchmark, template_dir, initial)
    # Load templates.
    self.priming_template_file = self._find_template(
        self.agent_templare_dir, 'coverage-analyzer-priming.txt')
    self.run_result = run_result

  def build(self,
            example_pair: list[list[str]],
            project_example_content: Optional[list[list[str]]] = None,
            project_context_content: Optional[dict] = None,
            tool_guides: str = '',
            project_dir: str = '',
            function_requirements: str = '') -> prompts.Prompt:
    """Constructs a prompt using the templates in |self| and saves it."""
    del (example_pair, project_example_content, project_context_content)
    if not self.benchmark:
      return self._prompt

    prompt = self._get_template(self.priming_template_file)
    prompt = prompt.replace('{LANGUAGE}', self.benchmark.file_type.value)
    prompt = prompt.replace('{PROJECT}', self.benchmark.project)
    prompt = prompt.replace('{PROJECT_DIR}', project_dir)
    prompt = prompt.replace('{PROJECT_LANGUAGE}', self.benchmark.language)
    prompt = prompt.replace('{FUNCTION_SIGNATURE}',
                            self.benchmark.function_signature)
    prompt = prompt.replace('{FUZZ_TARGET}', self.run_result.fuzz_target_source)
    prompt = prompt.replace('{TOOL_GUIDES}', tool_guides)
    prompt = prompt.replace('{FUZZING_LOG}', self.run_result.run_log)

    self._prompt.append(prompt)
    return self._prompt


class EnhancerTemplateBuilder(PrototyperTemplateBuilder):
  """Builder specifically targeted C (and excluding C++)."""

  def __init__(self,
               model: models.LLM,
               benchmark: Benchmark,
               build_result: BuildResult,
               error_desc: str = '',
               errors: Optional[list[str]] = None,
               coverage_result: Optional[CoverageResult] = None,
               template_dir: str = DEFAULT_TEMPLATE_DIR,
               initial: Any = None):
    super().__init__(model, benchmark, template_dir, initial)
    # Load templates.
    self.priming_template_file = self._find_template(self.agent_templare_dir,
                                                     'enhancer-priming.txt')
    self.build_result = build_result
    self.error_desc = error_desc
    self.errors = errors
    self.coverage_result = coverage_result

  def build(self,
            example_pair: list[list[str]],
            project_example_content: Optional[list[list[str]]] = None,
            project_context_content: Optional[dict] = None,
            tool_guides: str = '',
            project_dir: str = '',
            function_requirements: str = '') -> prompts.Prompt:
    """Constructs a prompt using the templates in |self| and saves it."""
    del (example_pair, project_example_content, project_context_content)
    if not self.benchmark:
      return self._prompt

    priming = self._get_template(self.priming_template_file)
    priming = priming.replace('{LANGUAGE}', self.benchmark.file_type.value)
    priming = priming.replace('{FUNCTION_SIGNATURE}',
                              self.benchmark.function_signature)
    priming = priming.replace('{PROJECT_DIR}', project_dir)
    priming = priming.replace('{TOOL_GUIDES}', tool_guides)
    if self.build_result.build_script_source:
      build_text = (f'<build script>\n{self.build_result.build_script_source}\n'
                    '</build script>')
    else:
      build_text = 'Build script reuses `/src/build.bk.sh`.'
    priming = priming.replace('{BUILD_TEXT}', build_text)
    priming_weight = self._model.estimate_token_num(priming)
    # TODO(dongge): Refine this logic.
    if self.error_desc and self.errors:
      error_desc = self.error_desc
      errors = self.errors
    elif self.coverage_result:
      error_desc = self.coverage_result.insight
      errors = self.coverage_result.suggestions.splitlines()
    else:
      error_desc = ''
      errors = []
    problem = self._format_fixer_problem(self.build_result.fuzz_target_source,
                                         error_desc, errors, priming_weight, '',
                                         '')
    if function_requirements:
      problem += (f'\nHere are the requirements for the function.\n'
                  f'{function_requirements}\n')

    self._prepare_prompt(priming, problem)
    return self._prompt


class CrashEnhancerTemplateBuilder(PrototyperTemplateBuilder):
  """Builder specifically targeted C (and excluding C++)."""

  def __init__(self,
               model: models.LLM,
               benchmark: Benchmark,
               build_result: BuildResult,
               insight: str = '',
               stacktrace: str = '',
               template_dir: str = DEFAULT_TEMPLATE_DIR,
               initial: Any = None):
    super().__init__(model, benchmark, template_dir, initial)
    # Load templates.
    self.priming_template_file = self._find_template(self.agent_templare_dir,
                                                     'enhancer-priming.txt')
    self.build_result = build_result
    self.insight = insight
    self.stacktrace = stacktrace

  def build(self,
            example_pair: list[list[str]],
            project_example_content: Optional[list[list[str]]] = None,
            project_context_content: Optional[dict] = None,
            tool_guides: str = '',
            project_dir: str = '',
            function_requirements: str = '') -> prompts.Prompt:
    """Constructs a prompt using the templates in |self| and saves it."""
    del (example_pair, project_example_content, project_context_content)
    if not self.benchmark:
      return self._prompt

    priming = self._get_template(self.priming_template_file)
    priming = priming.replace('{LANGUAGE}', self.benchmark.file_type.value)
    priming = priming.replace('{FUNCTION_SIGNATURE}',
                              self.benchmark.function_signature)
    priming = priming.replace('{PROJECT_DIR}', project_dir)
    priming = priming.replace('{TOOL_GUIDES}', tool_guides)
    if self.build_result.build_script_source:
      build_text = (f'<build script>\n{self.build_result.build_script_source}\n'
                    '</build script>')
    else:
      build_text = 'Build script reuses `/src/build.bk.sh`.'
    priming = priming.replace('{BUILD_TEXT}', build_text)
    priming_weight = self._model.estimate_token_num(priming)
    # TODO(dongge): Refine this logic.

    error_desc = f"""
    Here is the insight from the crash analyzer:
    {self.insight}

    Below is crash report:
    {self.stacktrace}
    """
    errors = []
    problem = self._format_fixer_problem(self.build_result.fuzz_target_source,
                                         error_desc, errors, priming_weight, '',
                                         '')

    # TODO(pamusuo): Refactor this logic before merging
    if function_requirements:
      requirements = (f'\nHere are the requirements for the function.\n'
                      f'{function_requirements}\n')

    self._prepare_prompt(priming, problem)
    return self._prompt


class CoverageEnhancerTemplateBuilder(PrototyperTemplateBuilder):
  """Builder specifically targeted C (and excluding C++)."""

  def __init__(self,
               model: models.LLM,
               benchmark: Benchmark,
               build_result: BuildResult,
               coverage_result: CoverageResult,
               template_dir: str = DEFAULT_TEMPLATE_DIR,
               initial: Any = None):
    super().__init__(model, benchmark, template_dir, initial)
    # Load templates.
    self.priming_template_file = self._find_template(
        self.agent_templare_dir, 'enhancer-coverage-priming.txt')
    self.build_result = build_result
    self.coverage_result = coverage_result

  def build(self,
            example_pair: list[list[str]],
            project_example_content: Optional[list[list[str]]] = None,
            project_context_content: Optional[dict] = None,
            tool_guides: str = '',
            project_dir: str = '',
            function_requirements: str = '') -> prompts.Prompt:
    """Constructs a prompt using the templates in |self| and saves it."""
    del (example_pair, project_example_content, project_context_content)
    if not self.benchmark:
      return self._prompt

    prompt = self._get_template(self.priming_template_file)
    prompt = prompt.replace('{TOOL_GUIDES}', tool_guides)
    prompt = prompt.replace('{LANGUAGE}', self.benchmark.file_type.value)
    prompt = prompt.replace('{PROJECT}', self.benchmark.project)
    prompt = prompt.replace('{PROJECT_DIR}', project_dir)
    prompt = prompt.replace('{PROJECT_LANGUAGE}', self.benchmark.language)
    prompt = prompt.replace('{FUZZ_TARGET}',
                            self.build_result.fuzz_target_source)
    prompt = prompt.replace('{FUNCTION_SIGNATURE}',
                            self.benchmark.function_signature)

    if self.build_result.build_script_source:
      build_text = (f'<build script>\n{self.build_result.build_script_source}\n'
                    '</build script>')
    else:
      build_text = 'Build script reuses `/src/build.bk.sh`.'
    prompt = prompt.replace('{BUILD_TEXT}', build_text)
    prompt = prompt.replace('{INSIGHTS}', self.coverage_result.insight)
    prompt = prompt.replace('{SUGGESTIONS}', self.coverage_result.suggestions)
    self._prompt.append(prompt)

    if function_requirements:
      requirements = (f'\nHere are the requirements for the function.\n'
                      f'{function_requirements}\n')
      self._prompt.append(requirements)
    return self._prompt


class FunctionAnalyzerTemplateBuilder(DefaultTemplateBuilder):
  """Builder for function analyzer."""

  def __init__(self,
               model: models.LLM,
               benchmark: Benchmark,
               template_dir: str = DEFAULT_TEMPLATE_DIR,
               initial: Any = None):
    super().__init__(model, benchmark, template_dir, initial)

    # Load templates.
    self.function_analyzer_instruction_file = self._find_template(
        AGENT_TEMPLATE_DIR, 'function-analyzer-instruction.txt')
    self.function_analyzer_description_file = self._find_template(
        AGENT_TEMPLATE_DIR, 'function-analyzer-description.txt')
    self.function_analyzer_prompt_template_file = self._find_template(
        AGENT_TEMPLATE_DIR, 'function-analyzer-priming.txt')

  def get_instruction(self) -> prompts.Prompt:
    """Constructs a prompt using the templates in |self| and saves it."""

    self._prompt = self._model.prompt_type()(None)
    if not self.benchmark:
      return self._prompt

    prompt = self._get_template(self.function_analyzer_instruction_file)

    self._prompt.append(prompt)

    return self._prompt

  def get_description(self) -> prompts.Prompt:
    """Constructs a prompt using the templates in |self| and saves it."""

    self._prompt = self._model.prompt_type()(None)
    if not self.benchmark:
      return self._prompt

    prompt = self._get_template(self.function_analyzer_description_file)

    self._prompt.append(prompt)

    return self._prompt

  def build_prompt(self, project_dir: str) -> prompts.Prompt:
    """Constructs a prompt using the templates in |self| and saves it."""

    if not self.benchmark:
      logger.error(
          'No benchmark provided for function analyzer template builder.')
      return self._prompt

    prompt = self._get_template(self.function_analyzer_prompt_template_file)

    prompt = prompt.replace('{PROJECT_NAME}', self.benchmark.project)
    prompt = prompt.replace('{FUNCTION_SIGNATURE}',
                            self.benchmark.function_signature)
    prompt = prompt.replace('{PROJECT_DIR}', project_dir)

    # Get the function source
    func_source = introspector.query_introspector_function_source(
        self.benchmark.project, self.benchmark.function_signature)

    if not func_source:
      logger.error('No function source found for project: %s, function: %s',
                   self.benchmark.project, self.benchmark.function_signature)

    prompt = prompt.replace('{FUNCTION_SOURCE}', func_source)

    # Get the function's references
    xrefs = introspector.query_introspector_cross_references(
        self.benchmark.project, self.benchmark.function_signature)
    if not xrefs:
      logger.error('No cross references found for project: %s, function: %s',
                   self.benchmark.project, self.benchmark.function_signature)
      prompt = prompt.replace('<function-references>', '')\
                      .replace('{FUNCTION_REFERENCES}', '')\
                        .replace('</function-references>', '')
    else:
      references = [f'<reference>\n{xref}\n</reference>' for xref in xrefs]
      references_str = '\n'.join(references)
      prompt = prompt.replace('{FUNCTION_REFERENCES}', references_str)

    self._prompt.append(prompt)

    return self._prompt

  def build(self,
            example_pair: Optional[list[list[str]]] = None,
            project_example_content: Optional[list[list[str]]] = None,
            project_context_content: Optional[dict] = None,
            tool_guides: str = '',
            project_dir: str = '',
            project_name: str = '',
            function_signature: str = '') -> prompts.Prompt:

    raise NotImplementedError(
        'FunctionAnalyzerTemplateBuilder.build() should not be called. '
        'Use build_prompt() instead.')
<<<<<<< HEAD


class ContextAnalyzerTemplateBuilder(DefaultTemplateBuilder):
  """Builder for function analyzer."""

  def __init__(self,
               model: models.LLM,
               benchmark: Benchmark,
               template_dir: str = DEFAULT_TEMPLATE_DIR,
               initial: Any = None):
    super().__init__(model, benchmark, template_dir, initial)

    # Load templates.
    self.context_analyzer_instruction_file = self._find_template(
        AGENT_TEMPLATE_DIR, 'context-analyzer-instruction.txt')
    self.context_analyzer_description_file = self._find_template(
        AGENT_TEMPLATE_DIR, 'context-analyzer-description.txt')
    self.context_analyzer_prompt_template_file = self._find_template(
        AGENT_TEMPLATE_DIR, 'context-analyzer-priming.txt')

  def get_instruction(self) -> prompts.Prompt:
    """Constructs a prompt using the templates in |self| and saves it."""

    self._prompt = self._model.prompt_type()(None)
    if not self.benchmark:
      return self._prompt

    prompt = self._get_template(self.context_analyzer_instruction_file)

    self._prompt.append(prompt)

    return self._prompt

  def get_description(self) -> prompts.Prompt:
    """Constructs a prompt using the templates in |self| and saves it."""

    self._prompt = self._model.prompt_type()(None)
    if not self.benchmark:
      return self._prompt

    prompt = self._get_template(self.context_analyzer_description_file)

    self._prompt.append(prompt)

    return self._prompt

  def build_context_analysis_prompt(self,
                                    last_result: AnalysisResult,
                                    function_requirements: str,
                                    tool_guides: str = '',
                                    project_dir: str = '') -> prompts.Prompt:
    """Constructs a prompt using the templates in |self| and saves it."""

    if not self.benchmark:
      logger.error(
          'No benchmark provided for function analyzer template builder.')
      return self._prompt

    prompt = self._get_template(self.context_analyzer_prompt_template_file)

    prompt = prompt.replace('{PROJECT_NAME}', self.benchmark.project)
    prompt = prompt.replace('{FUNCTION_SIGNATURE}',
                            self.benchmark.function_signature)
    prompt = prompt.replace('{PROJECT_DIR}', project_dir)

    # Add the function source
    func_source = introspector.query_introspector_function_source(
        self.benchmark.project, self.benchmark.function_signature)

    if not func_source:
      logger.error('No function source found for project: %s, function: %s',
                   self.benchmark.project, self.benchmark.function_signature)

    crash_result = last_result.crash_result
    run_result = last_result.run_result

    if not crash_result or not run_result:
      logger.error('No crash or run result found for project: %s, function: %s',
                   self.benchmark.project, self.benchmark.function_signature)
      return self._prompt

    prompt = prompt.replace('{FUNCTION_SOURCE}', func_source)

    # Add the fuzz driver and crash results
    prompt = prompt.replace('{FUZZ_DRIVER}', run_result.fuzz_target_source)
    prompt = prompt.replace('{CRASH_ANALYSIS}', crash_result.insight)
    prompt = prompt.replace('{CRASH_STACKTRACE}', crash_result.stacktrace)

    # Add the function requirements
    prompt = prompt.replace('{FUNCTION_REQUIREMENTS}', function_requirements)

    self._prompt.append(prompt)
    self._prompt.append(tool_guides)

    return self._prompt

  def build(self,
            example_pair: Optional[list[list[str]]] = None,
            project_example_content: Optional[list[list[str]]] = None,
            project_context_content: Optional[dict] = None,
            tool_guides: str = '',
            project_dir: str = '',
            project_name: str = '',
            function_signature: str = '') -> prompts.Prompt:

    raise NotImplementedError(
        'FunctionAnalyzerTemplateBuilder.build() should not be called. '
        'Use build_prompt() instead.')
=======
>>>>>>> 64d3962e


class CrashAnalyzerTemplateBuilder(DefaultTemplateBuilder):
  """Builder for C/C++."""

  def __init__(self,
               model: models.LLM,
               benchmark: Optional[Benchmark] = None,
               template_dir: str = DEFAULT_TEMPLATE_DIR,
               initial: Any = None):
    super().__init__(model, benchmark, template_dir, initial)
    self.agent_templare_dir = AGENT_TEMPLATE_DIR

    self.crash_analyzer_priming_template_file = self._find_template(
        self.agent_templare_dir, 'crash_analyzer-priming.txt')

  def _prepare_prompt(
      self,
      priming: str,
      final_problem: str,
      example_pair: Optional[list[list[str]]] = None,
      project_example_content: Optional[list[list[str]]] = None):
    """Constructs a prompt using the parameters and saves it."""
    self._prompt.add_priming(priming)

  def build_crash_analyzer_prompt(self, benchmark: Benchmark, driver_code: str,
                                  crash_info: str,
                                  crash_func: dict) -> prompts.Prompt:
    """Prepares the crash analyzer prompt."""
    all_func_code = []
    for func_name, line_number in crash_func.items():
      if func_name == 'LLVMFuzzerTestOneInput':
        driver_code = self._slice_driver_code(benchmark.project, driver_code,
                                              line_number)
      else:
        func_code = self._slice_func_code(benchmark.project, func_name,
                                          line_number)
        all_func_code.append(func_code)

    with open(self.crash_analyzer_priming_template_file) as f:
      priming = f.read().strip()
    priming = priming.replace('{CRASH_REPORT}', crash_info.strip())\
                     .replace('{DRIVER_CODE}', driver_code.strip())

    priming_prompt = self._prompt.create_prompt_piece(priming, 'user')
    template_piece = self._prompt.create_prompt_piece('{PROJECT_FUNCTION_CODE}',
                                                      'user')

    priming_weight = self._model.estimate_token_num(priming_prompt)
    template_weight = self._model.estimate_token_num(template_piece)

    prompt_size = priming_weight - template_weight
    # Add extra 20-tokens redundancy
    prompt_size += 20

    # Add function code one by one until we reach the maximum prompt size
    selected_func_code = []
    for func_code in all_func_code:
      func_code_prompt = self._prompt.create_prompt_piece(func_code, 'user')
      func_code_token_num = self._model.estimate_token_num(func_code_prompt)
      if prompt_size + func_code_token_num >= self._model.context_window:
        # The estimation is inaccurate, if an example's size equals to
        # the limit, it's safer to not include the example.
        logger.warning('Breaking because adding this function code \
              would exceed context window')
        break
      prompt_size += func_code_token_num
      selected_func_code.append(func_code)

    project_function_code = '\n'.join(selected_func_code)
    if project_function_code.strip():
      priming.replace('{PROJECT_FUNCTION_CODE}', project_function_code.strip())
    else:
      logger.warning(
          'Empty project function code in triage prompt for project: %s, \
          function name: %s', benchmark.project, benchmark.function_name)
      priming.replace('{PROJECT_FUNCTION_CODE}', \
                           'No relevant project function code')

    self._prepare_prompt(priming, '')
    return self._prompt


class DefaultJvmTemplateBuilder(PromptBuilder):
  """Default builder for JVM projects."""

  def __init__(self,
               model: models.LLM,
               benchmark: Benchmark,
               template_dir: str = DEFAULT_TEMPLATE_DIR):
    super().__init__(model)
    self._template_dir = template_dir
    self.benchmark = benchmark
    self.project_url = oss_fuzz_checkout.get_project_repository(
        self.benchmark.project)

    # Retrieve additional properties for the target method
    temp_properties = introspector.query_introspector_function_props(
        self.benchmark.project, self.benchmark.function_signature)
    self.exceptions = temp_properties.get('exceptions', [])
    self.is_jvm_static = temp_properties.get('is-jvm-static', False)
    self.need_close = temp_properties.get('need_close', False)

    # Load templates.
    self.priming_template_file = self._find_template(template_dir,
                                                     'jvm_priming.txt')
    self.data_filler_template_file = self._find_template(
        template_dir, 'jvm_specific_data_filler.txt')
    self.requirement_template_file = self._find_template(
        template_dir, 'jvm_requirement.txt')
    self.problem_template_file = self._find_template(template_dir,
                                                     'jvm_problem.txt')
    self.target_template_file = self._find_template(template_dir,
                                                    'jvm_target.txt')
    self.arg_description_template_file = self._find_template(
        template_dir, 'jvm_arg_description.txt')
    self.import_template_file = self._find_template(template_dir,
                                                    'jvm_import_mapping.txt')

  def _find_template(self, template_dir: str, template_name: str) -> str:
    """Finds template file based on |template_dir|."""
    preferred_template = os.path.join(template_dir, template_name)
    # Use the preferred template if it exists.
    if os.path.isfile(preferred_template):
      return preferred_template
    # Fall back to the default template.
    default_template = os.path.join(DEFAULT_TEMPLATE_DIR, template_name)
    return default_template

  def _get_template(self, template_file: str) -> str:
    """Reads the template for prompts."""
    with open(template_file) as file:
      return file.read()

  def _format_exceptions(self) -> str:
    """Formats the exception thrown from this method or constructor."""
    if self.exceptions:
      exception_str_list = [
          f'<exception>{exp}</exception>' for exp in self.exceptions
      ]
      return '<exceptions>\n' + '\n'.join(
          exception_str_list) + '\n</exceptions>'

    return ''

  def _format_import_mapping(self, full_class_name: str) -> str:
    """Formats the import mapping row on the prompt template."""
    # full_class_name format: <package>.<class_name>$<inner_class_name>
    # For example, the inner class Inner in class Test of package
    # a.b.c will have a full_class_name of a.b.c.Test$Inner
    class_name = full_class_name.rsplit('.')[-1]
    full_class_name = full_class_name.split('$')[0]

    mapping = self._get_template(self.import_template_file)
    mapping = mapping.replace('{CLASS_NAME}', class_name)
    mapping = mapping.replace('{FULL_CLASS_NAME}', full_class_name)

    return mapping

  def _format_generic_argument(self, arg_type: str) -> Tuple[str, str]:
    """Formats generic argument description."""
    generic_types = arg_type.split('<', 1)[1][:-1].split(',')

    new_types = []
    generic_desc = []
    for generic_type in generic_types:
      if generic_type.endswith(('T', 'K', 'V')):
        generic_type = 'java.lang.Object'

      new_types.append(generic_type)

      desc = (f'For generic type of {generic_type}, you MUST use '
              '{RANDOM_METHODS} to generate the needed variable.')

      method_str = self._get_methods_for_simple_type(generic_type)
      if method_str:
        desc = desc.replace('{RANDOM_METHODS}', method_str)
      else:
        desc = desc.replace('{RANDOM_METHODS}',
                            'correct constructors or static methods')

      generic_desc.append(desc)

    if not generic_desc:
      return '', ''

    generic_types = ','.join(new_types)
    return f' with generic types of {generic_types}', '\n'.join(generic_desc)

  def _format_argument(self, count: int, arg_type: str) -> str:
    """Formats general argument description."""
    method_str = self._get_methods_for_simple_type(arg_type)

    # Simple arguments
    argument = self._get_template(self.arg_description_template_file)
    argument = argument.replace('{ARG_COUNT}', str(count))

    if method_str:
      type_str = '{SIMPLE_TYPE} variable.'
      desc_str = f'You must use {method_str} to generate {{ARRAY_OR_NOT}}.'
    else:
      type_str = '{SIMPLE_TYPE} instance {GENERIC_TYPE}.'
      desc_str = ('Please generate {ARRAY_OR_NOT}. You should use constructors '
                  'or static methods for the generation.\nPlease also insert '
                  'random data into the created instance.')

    argument = argument.replace('{TYPE}', type_str)
    argument = argument.replace('{GENERAL_DESC}', desc_str)

    # Array handling
    if '[]' in arg_type:
      arg_type_no_array = arg_type.replace('[]', '').split('<')[0]
      argument = argument.replace('{SIMPLE_TYPE}',
                                  f'an array of {arg_type_no_array} ')
      argument = argument.replace(
          '{ARRAY_OR_NOT}',
          (f'multiple {arg_type_no_array} objects and initialise an array '
           'of {arg_type_no_array} with the generated objects.'))
    else:
      argument = argument.replace('{SIMPLE_TYPE}', f'a {arg_type}')
      argument = argument.replace('{ARRAY_OR_NOT}', 'the needed parameter.')

    # Generic type handling
    generic_type = ''
    generic_desc = ''
    if self._has_generic(arg_type):
      generic_type, generic_desc = self._format_generic_argument(arg_type)

    argument = argument.replace('{GENERIC_TYPE}', generic_type)
    argument = argument.replace('{GENERIC_DESC}', generic_desc)

    return argument

  def _format_requirement(self, signature: str) -> str:
    """Formats a requirement based on the prompt template."""
    classes = []

    class_name = signature[1:].split(']')[0]
    if self._need_import(class_name):
      classes.append(class_name)

    for arg_dict in self.benchmark.params:
      arg_type = arg_dict['type'].split('<')[0]
      if self._need_import(arg_type):
        classes.append(arg_type)

    classes = list(set(classes))
    mappings = [self._format_import_mapping(type) for type in classes]

    requirement = self._get_template(self.requirement_template_file)
    requirement = requirement.replace('{IMPORT_MAPPINGS}', '\n'.join(mappings))

    harness_name = os.path.basename(self.benchmark.target_path).replace(
        '.java', '')
    if harness_name:
      requirement = requirement.replace('{HARNESS_NAME}', harness_name)
    else:
      requirement = requirement.replace('{HARNESS_NAME}', 'Fuzz')

    class_name = self.benchmark.function_name[1:].split(']')[0]
    if '<init>' in self.benchmark.function_name:
      creation = (f'The target method is a constructor of {class_name} '
                  'invoke it directly with new keyword.')
    elif self.is_jvm_static:
      creation = ('The target method is a static method, invoke it directly '
                  'without creating an object.')
    else:
      creation = (f'You must create the {class_name} object before calling '
                  'the target method.')
    requirement = requirement.replace('{STATIC_OR_INSTANCE}', creation)

    close_statement = ''
    if self.need_close:
      close_statement = (
          '<item>You MUST invoke the close method of the '
          f'{class_name} objects in the finally block after the target method '
          'is invoked.</item>')

    requirement = requirement.replace('{NEED_CLOSE}', close_statement)

    return requirement

  def _format_data_filler(self) -> str:
    """Formats a data_filler based on the prompt template."""
    data_filler = self._get_template(self.data_filler_template_file)
    return data_filler

  def _format_arguments(self) -> str:
    """Formats a list of argument descriptions."""
    argument_descriptions = []

    for count, function_arg in enumerate(self.benchmark.params):
      arg_type = function_arg['type']
      argument = self._format_argument(count, arg_type)
      argument_descriptions.append(argument)

    return '<arguments>' + '\n'.join(argument_descriptions) + '</arguments>'

  def _format_constructors(self) -> str:
    """Formats a list of functions / constructors to create the object for
    invoking the target method."""
    if self.is_jvm_static:
      return ''

    constructors = []
    ctrs = introspector.query_introspector_matching_function_constructor_type(
        self.benchmark.project, self.benchmark.return_type, False)
    for ctr in ctrs:
      constructor_sig = ctr.get('function_signature', '')
      if constructor_sig:
        constructors.append(f'<signature>{constructor_sig}</signature>')
        exceptions = introspector.query_introspector_function_props(
            ctr.get('project', ''), constructor_sig).get('exceptions', [])
        self.exceptions.extend(exceptions)

    if constructors:
      ctr_str = '\n'.join(constructors)
      return f'<constructors>{ctr_str}</constructors>'

    functions = []
    funcs = introspector.query_introspector_matching_function_constructor_type(
        self.benchmark.project, self.benchmark.return_type, True)
    for func in funcs:
      is_static = func.get('is_static', False)
      function_sig = func.get('function_signature', '')
      if not function_sig:
        continue
      exceptions = introspector.query_introspector_function_props(
          func.get('project', ''), function_sig).get('exceptions', [])
      self.exceptions.extend(exceptions)
      if is_static:
        functions.append(f'<item><signature>{function_sig}</signature></item>')
      else:
        function_class = function_sig[1:].split(']')[0]
        function_str = f'<signature>{function_sig}</signature>'
        function_str = function_str + (
            '<prerequisite>You MUST create an '
            f'{function_class} object before calling this constructing method.'
            '</prerequisite>')
        function_str = f'<item>{function_str}</item>'
        functions.append(function_str)
    if functions:
      func_str = '\n'.join(functions)
      return f'<constructors>{func_str}</constructors>'

    return ''

  def _format_source_reference(self, signature: str) -> Tuple[str, str]:
    """Formats the source code reference for this target."""
    # Query for source code of the target method
    source_code = introspector.query_introspector_function_source(
        self.benchmark.project, signature)

    # Query for source code of target method callsites
    xref_source_list = []
    for xref_source in introspector.query_introspector_cross_references(
        self.benchmark.project, signature):
      if xref_source:
        xref_source_list.append(xref_source)

    return source_code, '\n'.join(xref_source_list)

  def _format_problem(self, signature: str) -> str:
    """Formats a problem based on the prompt template."""
    is_constructor = bool('<init>' in signature)

    problem = self._get_template(self.problem_template_file)
    problem = problem.replace('{TARGET}',
                              self._get_template(self.target_template_file))
    problem = problem.replace('{SIGNATURE}', signature)
    problem = problem.replace('{CLASS}', signature.split('].')[0][1:])
    problem = problem.replace('{REQUIREMENTS}',
                              self._format_requirement(signature))
    problem = problem.replace('{ARGUMENTS}', self._format_arguments())
    problem = problem.replace('{CONSTRUCTORS}', self._format_constructors())
    problem = problem.replace('{EXCEPTIONS}', self._format_exceptions())

    self_source, cross_source = self._format_source_reference(signature)
    problem = problem.replace('{SELF_SOURCE}', self_source)
    problem = problem.replace('{CROSS_SOURCE}', cross_source)
    problem = problem.replace('{PROJECT_NAME}', self.benchmark.project)
    problem = problem.replace('{PROJECT_URL}', self.project_url)
    problem = problem.replace('{DATA_MAPPING}', self._format_data_filler())

    if is_constructor:
      problem = problem.replace('{METHOD_OR_CONSTRUCTOR}', 'constructor')
    else:
      problem = problem.replace('{METHOD_OR_CONSTRUCTOR}', 'method')

    return problem

  def _prepare_prompt(self, prompt_str: str):
    """Constructs a prompt using the parameters and saves it."""
    self._prompt.add_priming(self._get_template(self.priming_template_file))
    self._prompt.add_problem(prompt_str)

  def _has_generic(self, arg: str) -> bool:
    """Determine if the argument type contains generic type."""
    return ('<' in arg and not arg.startswith('<') and arg.endswith('>') and
            'java.lang.Class' not in arg and 'java.lang.Object' not in arg)

  def _need_import(self, class_name: str) -> bool:
    """Determine if the class with class_name needed to be imported."""
    return '.' in class_name and not class_name.startswith('java.lang.')

  def _get_methods_for_simple_type(self, simple_type: str) -> str:
    """Retrieve string descrbing how to generate random data of
    the provided simple type."""
    simple_type_mapping = {
        'int': [
            'FuzzedDataProvider::consumeInt()',
            'FuzzedDataProvider::consumeInt(int, int)'
        ],
        'boolean': [
            'FuzzedDataProvider::consumeBoolean()',
            'FuzzedDataProvider::pickValue(boolean[])'
        ],
        'byte': [
            'FuzzedDataProvider::consumeByte()',
            'FuzzedDataProvider::consumeByte(byte,byte)'
        ],
        'byte[]': [
            'FuzzedDataProvider::consumeBytes(int)',
            'FuzzedDataProvider::consumeRemainingAsBytes()'
        ],
        'short': [
            'FuzzedDataProvider::consumeShort()',
            'FuzzedDataProvider::consumeShort(short,short)'
        ],
        'long': [
            'FuzzedDataProvider::consumeLong()',
            'FuzzedDataProvider::consumeLong(long, long)'
        ],
        'float': [
            'FuzzedDataProvider::consumeFloat()',
            'FuzzedDataProvider::consumeRegularFloat()',
            'FuzzedDataProvider::consumeRegularFloat(float,float)',
            'FuzzedDataProvider::consumeProbabilityFloat()'
        ],
        'double': [
            'FuzzedDataProvider::consumeDouble()',
            'FuzzedDataProvider::consumeRegularDouble()',
            'FuzzedDataProvider::consumeRegularDouble(double, double)',
            'FuzzedDataProvider::consumeProbabilityDouble()'
        ],
        'char': [
            'FuzzedDataProvider::consumeChar()',
            'FuzzedDataProvider::consumeCharNoSurrogates()',
            'FuzzedDataProvider::consumeChar(char, char)'
        ],
        'string': [
            'FuzzedDataProvider::consumeString(int)',
            'FuzzedDataProvider::consumeAsciiString(int)',
            'FuzzedDataProvider::consumeRemainingAsString()',
            'FuzzedDataProvider::consumeRemainingAsAsciiString()'
        ],
        'class': ['Object::getClass()']
    }

    # Extract simple type
    simple_type = simple_type.replace('java.lang.Integer', 'int')
    simple_type = simple_type.replace('java.lang.Character', 'char')
    simple_type = simple_type.split('.')[-1].lower()

    if simple_type in simple_type_mapping:
      return ' or '.join(simple_type_mapping[simple_type])

    # If the type is not found, try if it is an array of any above types
    simple_type = simple_type.replace('[]', '')
    return ' or '.join(simple_type_mapping.get(simple_type, []))

  def build(self,
            example_pair: list[list[str]],
            project_example_content: Optional[list[list[str]]] = None,
            project_context_content: Optional[dict] = None) -> prompts.Prompt:
    """Constructs a prompt using the templates in |self| and saves it.
       Ignore target_file_type, project_example_content
       and project_context_content parameters.
    """
    final_problem = self._format_problem(self.benchmark.function_signature)
    self._prepare_prompt(final_problem)
    return self._prompt

  def build_fixer_prompt(self, benchmark: Benchmark, raw_code: str,
                         error_desc: Optional[str],
                         errors: list[str]) -> prompts.Prompt:
    """Builds a fixer prompt."""
    # Do nothing for jvm project now.
    return self._prompt

  def build_triager_prompt(self, benchmark: Benchmark, driver_code: str,
                           crash_info: str, crash_func: dict) -> prompts.Prompt:
    """Builds a triager prompt."""
    # Do nothing for jvm project now.
    return self._prompt

  def post_process_generated_code(self, generated_code: str) -> str:
    """Allows prompt builder to adjust the generated code."""
    # From observation, the LLM model keeps using wrong method calls including
    # FuzzedDataProvider::consumeObject() or FuzzedDataProvider::getObject() or
    # FuzzedDataProvider::consumeInt(int) to generate random Object / Integer
    # instance. These methods are not valid in FuzzedDataProvider.

    # The fixes here change the calling of data.consumeObject() and
    # data.getObject() to data.consumeString(int)
    generated_code = generated_code.replace(
        'data.consumeObject()', 'data.consumeString(data.remainingBytes()/2)')
    generated_code = generated_code.replace(
        'data.getObject()', 'data.consumeString(data.remainingBytes()/2)')

    # The fixes here change the calling of data.consumeInt(int) to
    # data.consumeInt(0, int). For example, data.consumeInt(12345) will
    # be replaced by data.consumeInt(0, 12345)
    for wrong_method_call in re.findall(r'(data\.consumeInt\(([0-9]+)\))',
                                        generated_code):
      old_method_call = wrong_method_call[0]
      new_method_call = f'data.consumeInt(0, {wrong_method_call[1]})'
      generated_code = generated_code.replace(old_method_call, new_method_call)

    return generated_code


class DefaultRustTemplateBuilder(PromptBuilder):
  """Default builder for Rust projects."""

  def __init__(self,
               model: models.LLM,
               benchmark: Benchmark,
               template_dir: str = DEFAULT_TEMPLATE_DIR):
    super().__init__(model)
    self._template_dir = template_dir
    self.benchmark = benchmark
    self.project_url = oss_fuzz_checkout.get_project_repository(
        self.benchmark.project)

    # Load templates.
    self.priming_template_file = self._find_template(template_dir,
                                                     'rust_priming.txt')
    self.problem_template_file = self._find_template(template_dir,
                                                     'rust_problem.txt')

  def _find_template(self, template_dir: str, template_name: str) -> str:
    """Finds template file based on |template_dir|."""
    preferred_template = os.path.join(template_dir, template_name)
    # Use the preferred template if it exists.
    if os.path.isfile(preferred_template):
      return preferred_template

    # Fall back to the default template.
    default_template = os.path.join(DEFAULT_TEMPLATE_DIR, template_name)
    return default_template

  def _get_template(self, template_file: str) -> str:
    """Reads the template for prompts."""
    with open(template_file) as file:
      return file.read()

  def _format_target(self, signature: str) -> str:
    """Format the target function for the prompts creation."""
    target = self._get_template(self.problem_template_file)
    arg_count = len(self.benchmark.params)
    arg_type = [arg_dict['type'] for arg_dict in self.benchmark.params]

    target = target.replace('{FUNCTION_SIGNATURE}', signature)
    target = target.replace('{ARG_COUNT}', str(arg_count))
    target = target.replace('{ARG_TYPE}', ','.join(arg_type))

    return target

  def _format_problem(self, signature: str) -> str:
    """Formats a problem based on the prompt template."""
    problem = self._format_target(signature)

    problem = problem.replace('{PROJECT_NAME}', self.benchmark.project)
    problem = problem.replace('{PROJECT_URL}', self.project_url)

    return problem

  def _prepare_prompt(self, prompt_str: str):
    """Constructs a prompt using the parameters and saves it."""
    self._prompt.add_priming(self._get_template(self.priming_template_file))
    self._prompt.add_problem(prompt_str)

  def build(self,
            example_pair: list[list[str]],
            project_example_content: Optional[list[list[str]]] = None,
            project_context_content: Optional[dict] = None) -> prompts.Prompt:
    """Constructs a prompt using the templates in |self| and saves it.
       Ignore target_file_type, project_example_content
       and project_context_content parameters.
    """
    final_problem = self._format_problem(self.benchmark.function_signature)
    self._prepare_prompt(final_problem)
    return self._prompt

  def build_fixer_prompt(self, benchmark: Benchmark, raw_code: str,
                         error_desc: Optional[str],
                         errors: list[str]) -> prompts.Prompt:
    """Builds a fixer prompt."""
    # Do nothing for rust project now.
    return self._prompt

  def build_triager_prompt(self, benchmark: Benchmark, driver_code: str,
                           crash_info: str, crash_func: dict) -> prompts.Prompt:
    """Builds a triager prompt."""
    # Do nothing for rust project now.
    return self._prompt

  def post_process_generated_code(self, generated_code: str) -> str:
    """Allows prompt builder to adjust the generated code."""
    # Do nothing for rust project now.
    return generated_code


class JvmFixingBuilder(PromptBuilder):
  """Prompt builder for fixing JVM harness with complication error or
  to increase code coverage."""

  def __init__(self,
               model: models.LLM,
               benchmark: Benchmark,
               generated_harness: str,
               errors: list[str],
               template_dir: str = DEFAULT_TEMPLATE_DIR):
    super().__init__(model)
    self._template_dir = template_dir
    self.benchmark = benchmark
    self.generated_harness = generated_harness
    self.error_str = '\n'.join(errors)

    # Load templates.
    self.template_file = self._find_template(template_dir, 'jvm_fixer.txt')

  def _find_template(self, template_dir: str, template_name: str) -> str:
    """Finds template file based on |template_dir|."""
    preferred_template = os.path.join(template_dir, template_name)
    # Use the preferred template if it exists.
    if os.path.isfile(preferred_template):
      return preferred_template
    # Fall back to the default template.
    default_template = os.path.join(DEFAULT_TEMPLATE_DIR, template_name)
    return default_template

  def _get_template(self, template_file: str) -> str:
    """Reads the template for prompts."""
    with open(template_file) as file:
      return file.read()

  def build(self,
            example_pair: list[list[str]],
            project_example_content: Optional[list[list[str]]] = None,
            project_context_content: Optional[dict] = None) -> prompts.Prompt:
    """Constructs a prompt using the templates in |self| and saves it.
       Ignore target_file_type, project_example_content
       and project_context_content parameters.
    """
    with open(self.template_file, 'r') as f:
      prompt_text = f.read()

    proj = self.benchmark.project

    # Format the repository
    target_repository = oss_fuzz_checkout.get_project_repository(
        self.benchmark.project)

    # Add information
    prompt_text = prompt_text.replace('{TARGET_REPO}', target_repository)
    prompt_text = prompt_text.replace('{HARNESS_NAME}',
                                      self.benchmark.target_name)
    prompt_text = prompt_text.replace('{GENERATED_HARNESS}',
                                      self.generated_harness)

    # Add all public candidates to prompt
    methods = introspector.query_introspector_all_public_candidates(proj)
    name = [method['function_name'] for method in methods]
    prompt_text = prompt_text.replace('{PUBLIC_METHODS}', ','.join(name))

    # Add source code of all existing harnesses to prompt
    source_list = []
    harnesses = introspector.query_introspector_for_harness_intrinsics(proj)
    for pair in harnesses:
      path = pair.get('source', '')
      if path:
        source = introspector.query_introspector_source_code(proj, path)
        if source:
          source_list.append(source)

    prompt_text = prompt_text.replace('{EXISTING_HARNESS}',
                                      '\n---\n'.join(source_list))

    if self.error_str:
      prompt_text = prompt_text.replace('{ERRORS}',
                                        ('There are no errors, please consider '
                                         'increasing the code coverage.'))
    else:
      prompt_text = prompt_text.replace('{ERRORS}', self.error_str)

    self._prompt.add_problem(prompt_text)
    return self._prompt

  def build_fixer_prompt(self, benchmark: Benchmark, raw_code: str,
                         error_desc: Optional[str],
                         errors: list[str]) -> prompts.Prompt:
    """Builds a fixer prompt."""
    # Do nothing for jvm project now.
    return self._prompt

  def build_triager_prompt(self, benchmark: Benchmark, driver_code: str,
                           crash_info: str, crash_func: dict) -> prompts.Prompt:
    """Builds a triager prompt."""
    # Do nothing for jvm project now.
    return self._prompt

  def post_process_generated_code(self, generated_code: str) -> str:
    """Allows prompt builder to adjust the generated code."""
    return generated_code


class DefaultPythonTemplateBuilder(PromptBuilder):
  """Default builder for Python projects."""

  def __init__(self,
               model: models.LLM,
               benchmark: Benchmark,
               template_dir: str = DEFAULT_TEMPLATE_DIR):
    super().__init__(model)
    self._template_dir = template_dir
    self.benchmark = benchmark
    self.project_url = oss_fuzz_checkout.get_project_repository(
        self.benchmark.project)

    # Load templates.
    self.priming_template_file = self._find_template(template_dir,
                                                     'python_priming.txt')
    self.problem_template_file = self._find_template(template_dir,
                                                     'python_problem.txt')

  def _find_template(self, template_dir: str, template_name: str) -> str:
    """Finds template file based on |template_dir|."""
    preferred_template = os.path.join(template_dir, template_name)
    # Use the preferred template if it exists.
    if os.path.isfile(preferred_template):
      return preferred_template
    # Fall back to the default template.
    default_template = os.path.join(DEFAULT_TEMPLATE_DIR, template_name)
    return default_template

  def _get_template(self, template_file: str) -> str:
    """Reads the template for prompts."""
    with open(template_file) as file:
      return file.read()

  def _format_target(self, signature: str) -> str:
    """Format the target function for the prompts creation."""
    target = self._get_template(self.problem_template_file)
    signature_split = signature.rsplit('.', 1)

    # Determine if the target is class function of instance function
    if self.benchmark.params[0].get('name', '') == 'self':
      arg_count = len(self.benchmark.params) - 1
      desc = ('This is an instance function. You MUST create the needed '
              f'class {signature_split[0]} before invoking the target '
              f'function {signature_split[-1]}.')
    else:
      arg_count = len(self.benchmark.params)
      desc = 'This is a class function. You MUST invoke it directly.'

    target = target.replace('{METHOD_SIGNATURE}', signature)
    target = target.replace('{PACKAGE}', signature_split[0])
    target = target.replace('{ARG_COUNT}', str(arg_count))
    target = target.replace('{CLASS_METHOD_OR_GENERAL_METHOD}', desc)

    return target

  def _format_problem(self, signature: str) -> str:
    """Formats a problem based on the prompt template."""
    problem = self._format_target(signature)

    problem = problem.replace('{PROJECT_NAME}', self.benchmark.project)
    problem = problem.replace('{PROJECT_URL}', self.project_url)

    return problem

  def _prepare_prompt(self, prompt_str: str):
    """Constructs a prompt using the parameters and saves it."""
    self._prompt.add_priming(self._get_template(self.priming_template_file))
    self._prompt.add_problem(prompt_str)

  def build(self,
            example_pair: list[list[str]],
            project_example_content: Optional[list[list[str]]] = None,
            project_context_content: Optional[dict] = None) -> prompts.Prompt:
    """Constructs a prompt using the templates in |self| and saves it.
       Ignore target_file_type, project_example_content
       and project_context_content parameters.
    """
    final_problem = self._format_problem(self.benchmark.function_signature)
    self._prepare_prompt(final_problem)
    return self._prompt

  def build_fixer_prompt(self, benchmark: Benchmark, raw_code: str,
                         error_desc: Optional[str],
                         errors: list[str]) -> prompts.Prompt:
    """Builds a fixer prompt."""
    # Do nothing for python project now.
    return self._prompt

  def build_triager_prompt(self, benchmark: Benchmark, driver_code: str,
                           crash_info: str, crash_func: dict) -> prompts.Prompt:
    """Builds a triager prompt."""
    # Do nothing for python project now.
    return self._prompt

  def post_process_generated_code(self, generated_code: str) -> str:
    """Allows prompt builder to adjust the generated code."""
    # Do nothing for python project now.
    return generated_code


class CSpecificBuilder(PromptBuilder):
  """Builder specifically targeted C (and excluding C++)."""

  def __init__(self,
               model: models.LLM,
               benchmark: Benchmark,
               template_dir: str = DEFAULT_TEMPLATE_DIR):
    super().__init__(model)
    self._template_dir = template_dir
    self.benchmark = benchmark

    # Load templates.
    self.priming_template_file = self._find_template(template_dir,
                                                     'c-priming.txt')

  def _find_template(self, template_dir: str, template_name: str) -> str:
    """Finds template file based on |template_dir|."""
    preferred_template = os.path.join(template_dir, template_name)
    # Use the preferred template if it exists.
    if os.path.isfile(preferred_template):
      return preferred_template
    # Fall back to the default template.
    default_template = os.path.join(DEFAULT_TEMPLATE_DIR, template_name)
    return default_template

  def _get_template(self, template_file: str) -> str:
    """Reads the template for prompts."""
    with open(template_file) as file:
      return file.read()

  def build(self,
            example_pair: list[list[str]],
            project_example_content: Optional[list[list[str]]] = None,
            project_context_content: Optional[dict] = None) -> prompts.Prompt:
    """Constructs a prompt using the templates in |self| and saves it."""

    with open(self.priming_template_file, 'r') as f:
      prompt_text = f.read()

    # Format the priming
    target_repository = oss_fuzz_checkout.get_project_repository(
        self.benchmark.project)
    prompt_text = prompt_text.replace('{TARGET_REPO}', target_repository)
    prompt_text = prompt_text.replace('{TARGET_FUNCTION}',
                                      self.benchmark.function_signature)
    function_source = introspector.query_introspector_function_source(
        self.benchmark.project, self.benchmark.function_signature)
    prompt_text = prompt_text.replace('{TARGET_FUNCTION_SOURCE_CODE}',
                                      function_source)

    # Set header inclusion string if there are any headers.
    headers_to_include = \
        introspector.query_introspector_header_files_to_include(
        self.benchmark.project, self.benchmark.function_signature)
    header_inclusion_string = ''
    if headers_to_include:
      header_inclusion_string = ', '.join(headers_to_include)

    # TODO: Programmatically select and refine the header.
    prompt_text = prompt_text.replace('{TARGET_HEADER_FILES}',
                                      header_inclusion_string)

    # Add function arg types
    arg_types = introspector.query_introspector_function_debug_arg_types(
        self.benchmark.project, self.benchmark.function_signature)

    arg_types_text = ''
    if arg_types:
      arg_types_text = 'The target function takes the following arguments:\n'
      arg_types_text += '- ' + '- '.join(f'{arg}\n' for arg in arg_types)

      arg_types_text += (
          'You must make sure the arguments passed to the '
          'function match the types of the function. Do this by casting '
          'appropriately.\n')

    prompt_text = prompt_text.replace('{FUNCTION_ARG_TYPES_MSG}',
                                      arg_types_text)

    sample_cross_references = introspector.query_introspector_sample_xrefs(
        self.benchmark.project, self.benchmark.function_signature)
    if sample_cross_references:
      additional_text = (
          'The target function is used in various places of the target project.'
          'Please see the following samples of code using the target, which '
          'you should use as inspiration for the harness to structure the code:'
          '\n')

      exp_usage = 'Example usage:\n'
      additional_text += exp_usage + exp_usage.join(
          f'```c{elem}\n```\n' for elem in sample_cross_references)
    else:
      additional_text = ''

    prompt_text = prompt_text.replace('{ADDITIONAL_INFORMATION}',
                                      additional_text)

    self._prompt.add_priming(prompt_text)
    return self._prompt

  def build_fixer_prompt(self, benchmark: Benchmark, raw_code: str,
                         error_desc: Optional[str],
                         errors: list[str]) -> prompts.Prompt:
    """Prepares the code-fixing prompt."""
    return self._prompt

  def build_triager_prompt(self, benchmark: Benchmark, driver_code: str,
                           crash_info: str, crash_func: dict) -> prompts.Prompt:
    """Builds a triager prompt."""
    return self._prompt

  def post_process_generated_code(self, generated_code: str) -> str:
    """Adds specific C headers we always want in the harnesses."""
    # TODO: explore if we can make this more precise, by only adding headers
    # if needed.
    for header in C_PROMPT_HEADERS_TO_ALWAYS_INCLUDES:
      generated_code = f'#include <{header}>\n' + generated_code
    return generated_code


class TestToHarnessConverter(PromptBuilder):
  """Builder for test-to-harness conversion."""

  def __init__(self,
               model: models.LLM,
               benchmark: Benchmark,
               template_dir: str = DEFAULT_TEMPLATE_DIR):
    super().__init__(model)
    self._template_dir = template_dir
    self.benchmark = benchmark

    self.harness_source_code = introspector.query_introspector_source_code(
        self.benchmark.project, self.benchmark.target_path, 0, 10000)

    self.general_jvm_imports = [
        'import com.code_intelligence.jazzer.api.FuzzedDataProvider;'
    ]

    # Load templates.
    self.priming_template_file = self._find_template(
        template_dir, 'test_to_harness_priming.txt')
    jvm_requirement_template_file = self._find_template(
        template_dir, 'jvm_requirement_test_to_harness.txt')

    # Constant prompt description and text
    self.language_prompt = {
        'c':
            '''This is a C programming language so the harness
should be written in C. This means the  harness should have the structure:
<code>
int LLVMFuzzerTestOneInput(const uint8_t *data, size_t size) {}
</code>
Specifically, you should *not* include any `extern "C"` in the harness
definition, and you should write the harness in pure C.
      ''',
        'c++':
            '''This is a CPP programming language so the harness
should be written in CPP. This means the  harness should have the structure:
<code>
extern "C" int LLVMFuzzerTestOneInput(const uint8_t *data, size_t size) {}
</code>
      ''',
        'jvm':
            self._get_template(jvm_requirement_template_file).replace(
                '{HARNESS_NAME}', self.benchmark.target_name)
    }

  def _find_template(self, template_dir: str, template_name: str) -> str:
    """Finds template file based on |template_dir|."""
    preferred_template = os.path.join(template_dir, template_name)
    # Use the preferred template if it exists.
    if os.path.isfile(preferred_template):
      return preferred_template
    # Fall back to the default template.
    default_template = os.path.join(DEFAULT_TEMPLATE_DIR, template_name)
    return default_template

  def _get_template(self, template_file: str) -> str:
    """Reads the template for prompts."""
    with open(template_file) as file:
      return file.read()

  def _extract_jvm_imports(self, src: str, cls: list[str]) -> list[str]:
    """Extract and interpret import statements from java source."""

    # Extract import statements
    # General import statemet: import test.Test;
    # Static import statement: import static test.Test.InnerTest;
    # Generic import statement: import test.*;
    import_pattern = r'^\s*(import\s+(static\s+)?([\w.*]+);)'
    imports = re.compile(import_pattern, re.MULTILINE).findall(src)

    # Group public classes by packages
    cls_map = {}
    for cls_name in cls:
      if '.' in cls_name:
        package, name = cls_name.rsplit('.', 1)
        if package not in cls_map:
          cls_map[package] = []
        cls_map[package].append(name)

    # Generalise public classes import statements
    results = set()
    for package, cls_name_list in cls_map.items():
      if len(cls_name_list) >= 3:
        # Generalise the import package if it has more than three items
        results.add(f'import {package}.*;')
      else:
        # Import each class separately
        for cls_name in cls_name_list:
          results.add(f'import {package}.{cls_name};')

    # Retrieve other import statements for reference
    others = set()
    for full_import, _, cls_name in imports:
      if cls_name.startswith('java'):
        results.add(full_import)
      elif '*' in cls_name:
        package = cls_name.rstrip('.*')
        if package not in cls_map:
          others.add(full_import)
      else:
        others.add(full_import)

    self.general_jvm_imports = list(sorted(results))
    return list(sorted(others))

  def _get_jvm_public_candidates(self, proj: str) -> list[str]:
    """Helper function to retrieve list of public candidates for jvm."""
    method_set = set()
    methods = introspector.query_introspector_all_public_candidates(proj)
    for method in methods:
      if "<init>" not in method['function_name']:
        method_set.add(method['function_name'])
    return list(method_set)

  def extract_header_files(self, text):
    # Include any weird macros defined that does not have any values. This
    # was found empirically to be valuable.
    includes_in_test = set()
    for line in text.split('\n'):
      if '#include' in line and 'test' not in line:
        includes_in_test.add(line)
    return includes_in_test

  def build(self,
            example_pair: list[list[str]],
            project_example_content: Optional[list[list[str]]] = None,
            project_context_content: Optional[dict] = None,
            target_repository: str = '',
            test_source_code: str = '') -> prompts.Prompt:
    """Constructs a prompt using the templates in |self| and saves it."""

    with open(self.priming_template_file, 'r') as f:
      prompt_text = f.read()

    # Format the priming
    if not target_repository:
      target_repository = oss_fuzz_checkout.get_project_repository(
          self.benchmark.project)
    if not test_source_code:
      test_source_code = introspector.query_introspector_test_source(
          self.benchmark.project,
          self.benchmark.test_file_path.replace('//', '/'))

    prompt_text = prompt_text.replace("{TARGET_REPO}", target_repository)
    prompt_text = prompt_text.replace("{TEST_SOURCE_CODE}", test_source_code)

    language_text = self.language_prompt.get(self.benchmark.language.lower(),
                                             '')
    prompt_text = prompt_text.replace('{PROGRAMMING_LANGUAGE_TEXT}',
                                      language_text)

    if self.benchmark.language == 'jvm':
      prompt_text = prompt_text.replace('{HEADER_FILE_LANG}', '')
      prompt_text = prompt_text.replace('{HARNESS_HEADERS}', '')

      # Fuzz Introspector use JVM as it support other JVM languages in addition
      # to Java. Currently, the logic in OSS-Fuzz-Gen is only working on Java.
      prompt_text = prompt_text.replace('{PROG_LANG}', 'Java')

      # Provide list of public classes of this project
      classes = introspector.query_introspector_public_classes(
          self.benchmark.project)
      prompt_text = prompt_text.replace('{PUBLIC_CLASSES}', ','.join(classes))

      # Proivde sample harness code
      harness_sample_text = ('There are already harnesses targeting this '
                             'project, and an example of this is:\n'
                             f'<code>\n{self.harness_source_code}\n</code>')
      prompt_text = prompt_text.replace('{TARGET_SAMPLE_HARNESS}',
                                        harness_sample_text)

      # Extract must included methods
      methods = self._get_jvm_public_candidates(self.benchmark.project)
      prompt_text = prompt_text.replace('{PUBLIC_METHODS}', ','.join(methods))

      # Extract import list
      other_import_list = self._extract_jvm_imports(test_source_code, classes)
      prompt_text = prompt_text.replace('{IMPORT_STATEMENTS}',
                                        '\n'.join(self.general_jvm_imports))
      prompt_text = prompt_text.replace('{OTHER_IMPORT_STATEMENTS}',
                                        '\n'.join(other_import_list))
    else:
      included_header_files = self.extract_header_files(test_source_code)
      if included_header_files:
        harness_included_header_files = (
            'The following header files are used in the '
            'test source code. Please make sure to include the same ones: '
            f'{included_header_files}')
      else:
        harness_included_header_files = ''
      prompt_text = prompt_text.replace('{HARNESS_HEADERS}',
                                        harness_included_header_files)

      headers_to_include = \
        introspector.query_introspector_header_files(
        self.benchmark.project)
      if headers_to_include:
        header_inclusion_string = '<headers>\n'
        header_inclusion_string += ''.join(
            f'<elem>{h}</elem>\n' for h in headers_to_include)

        header_inclusion_string += '</headers>\n'
        header_inclusion_string = (
            'The following header files exist in the project source code. '
            'If the harness you create needs any header files make sure '
            'they are in the list:\n'
            f'{header_inclusion_string}')
      else:
        header_inclusion_string = ''
      prompt_text = prompt_text.replace('{HEADER_FILE_LANG}',
                                        header_inclusion_string)
      prompt_text = prompt_text.replace('{PROG_LANG}', self.benchmark.language)

      harness_sample_text = ('There are already harnesses targeting this '
                             'project, and an example of this is:\n'
                             f'<code>{self.harness_source_code}</code>')
      prompt_text = prompt_text.replace('{TARGET_SAMPLE_HARNESS}',
                                        harness_sample_text)

    self._prompt.add_priming(prompt_text)
    return self._prompt

  def build_fixer_prompt(self, benchmark: Benchmark, raw_code: str,
                         error_desc: Optional[str],
                         errors: list[str]) -> prompts.Prompt:
    """Prepares the code-fixing prompt."""
    return self._prompt

  def build_triager_prompt(self, benchmark: Benchmark, driver_code: str,
                           crash_info: str, crash_func: dict) -> prompts.Prompt:
    """Builds a triager prompt."""
    return self._prompt

  def post_process_generated_code(self, generated_code: str) -> str:
    """Adds specific C headers we always want in the harnesses for C/C++.
    Add general import statements and remove unnecessary statments for JVM"""
    if self.benchmark.language.lower() == 'jvm':
      # For JVM
      # Remove assert and out statements
      fixed_code = []
      prefixes = ['assert', 'System.out']
      for line in generated_code.split('\n'):
        if not any(line.lstrip().startswith(prefix) for prefix in prefixes):
          fixed_code.append(line)

      # Add general import statements
      import_str = '\n'.join(self.general_jvm_imports)
      generated_code = '\n'.join(fixed_code)
      generated_code = f'{import_str}\n{generated_code}'
    else:
      # For C/C++
      for header in C_PROMPT_HEADERS_TO_ALWAYS_INCLUDES:
        generated_code = f'#include <{header}>\n{generated_code}'
      generated_code += '\n'
      if self.benchmark.language.lower() == 'c':
        generated_code = generated_code.replace(
            'extern "C" int LLVMFuzzerTestOneInput',
            'int LLVMFuzzerTestOneInput')

    return generated_code<|MERGE_RESOLUTION|>--- conflicted
+++ resolved
@@ -1003,7 +1003,6 @@
     raise NotImplementedError(
         'FunctionAnalyzerTemplateBuilder.build() should not be called. '
         'Use build_prompt() instead.')
-<<<<<<< HEAD
 
 
 class ContextAnalyzerTemplateBuilder(DefaultTemplateBuilder):
@@ -1112,8 +1111,6 @@
     raise NotImplementedError(
         'FunctionAnalyzerTemplateBuilder.build() should not be called. '
         'Use build_prompt() instead.')
-=======
->>>>>>> 64d3962e
 
 
 class CrashAnalyzerTemplateBuilder(DefaultTemplateBuilder):
