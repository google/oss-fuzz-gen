# Copyright 2024 Google LLC
#
# Licensed under the Apache License, Version 2.0 (the "License");
# you may not use this file except in compliance with the License.
# You may obtain a copy of the License at
#
#     http://www.apache.org/licenses/LICENSE-2.0
#
# Unless required by applicable law or agreed to in writing, software
# distributed under the License is distributed on an "AS IS" BASIS,
# WITHOUT WARRANTIES OR CONDITIONS OF ANY KIND, either express or implied.
# See the License for the specific language governing permissions and
# limitations under the License.
"""Common libraries for report generation."""

import dataclasses
import inspect
import io
import json
import logging
import os
import re
from typing import List, Optional

import yaml
from google.cloud import storage

import run_one_experiment
from data_prep import project_src
from experiment import evaluator
from experiment.workdir import WorkDirs

MAX_RUN_LOGS_LEN = 16 * 1024

<<<<<<< HEAD
TARGET_EXTS = project_src.SEARCH_EXTS + ['.java', '.py', '.go', '.cgo'
=======
TARGET_EXTS = project_src.SEARCH_EXTS + ['.java', '.py', '.rs'
>>>>>>> 248a8049
                                        ] + ['.fuzz_target']

_CHAT_PROMPT_START_MARKER = re.compile(r'<CHAT PROMPT:ROUND\s+\d+>')
_CHAT_PROMPT_END_MARKER = re.compile(r'</CHAT PROMPT:ROUND\s+\d+>')
_CHAT_RESPONSE_START_MARKER = re.compile(r'<CHAT RESPONSE:ROUND\s+\d+>')
_CHAT_RESPONSE_END_MARKER = re.compile(r'</CHAT RESPONSE:ROUND\s+\d+>')


@dataclasses.dataclass
class AccumulatedResult:
  """Container for storing accumulated results."""
  compiles: int = 0
  crashes: int = 0
  crash_cases: int = 0
  total_runs: int = 0
  total_coverage: float = 0.0
  total_line_coverage_diff: float = 0.0

  @property
  def average_coverage(self) -> float:
    return self.total_coverage / float(self.total_runs)

  @property
  def average_line_coverage_diff(self) -> float:
    return self.total_line_coverage_diff / float(self.total_runs)

  @property
  def build_rate(self) -> float:
    return float(self.compiles) / float(self.total_runs)


@dataclasses.dataclass
class Benchmark:
  """The class of a benchmark function and its experiment results."""
  id: str
  status: str
  result: run_one_experiment.AggregatedResult
  signature: str = ''
  project: str = ''
  function: str = ''


@dataclasses.dataclass
class Project:
  """Results for a project entire."""
  name: str
  count: int = 0
  success: int = 0
  coverage_gain: float = 0.0
  coverage_relative_gain: float = 0.0
  coverage_ofg_total_new_covered_lines = 0
  coverage_existing_total_covered_lines = 0
  coverage_existing_total_lines = 0
  coverage_ofg_total_covered_lines = 0


@dataclasses.dataclass
class Sample:
  """Result of a fuzz target sample of a benchmark."""
  id: str
  status: str
  result: evaluator.Result

  @property
  def stacktrace(self) -> str:
    if not self.result:
      return ''
    reproducer_link = self.result.reproducer_path
    return f'{reproducer_link}/stacktrace'

  @property
  def target_binary(self) -> str:
    if not self.result:
      return ''
    reproducer_link = self.result.reproducer_path
    return f'{reproducer_link}/target_binary'

  @property
  def reproducer(self) -> str:
    if not self.result:
      return ''
    reproducer_link = self.result.reproducer_path
    return f'{reproducer_link}/artifacts'

  @property
  def run_log(self) -> str:
    if not self.result:
      return ''
    reproducer_link = self.result.reproducer_path
    return reproducer_link.removesuffix('reproducer') + 'run.log'


@dataclasses.dataclass
class Target:
  code: str
  fixer_prompt: Optional[str] = None


@dataclasses.dataclass
class Triage:
  result: str
  triager_prompt: str


@dataclasses.dataclass
class LogPart:
  chat_prompt: bool = False
  chat_response: bool = False
  content: str = ''


class FileSystem:
  """
  FileSystem provides a wrapper over standard library and GCS client and
  automatically chooses which to use based on the provided path.
  """

  _gcs_client = None

  @classmethod
  def _get_gcs_client(cls):
    """
    Returns a cached storage client (a new one is created on first call.

    A new client does authentication on first call, so caching the client will
    same multiple authentication round trips to GCP.
    """
    if cls._gcs_client is None:
      cls._gcs_client = storage.Client()

    return cls._gcs_client

  def __init__(self, path: str):
    logging.debug('file operation %s', path)
    self._path = path
    self._gcs_bucket: Optional[storage.Bucket] = None

    if path.startswith('gs://'):
      path = path.removeprefix('gs://')
      self._gcs_bucket = FileSystem._get_gcs_client().bucket(path.split('/')[0])
      self._path = '/'.join(path.split('/')[1:])

  def listdir(self) -> List[str]:
    """listdir returns a list of files and directories in path."""
    if self._gcs_bucket is not None:
      # Make sure the path ends with a /, otherwise GCS just returns the
      # directory as a prefix and not list the contents.
      prefix = self._path
      if not self._path.endswith('/'):
        prefix = f'{self._path}/'

      # Unfortunately GCS doesn't work like a normal file system and the client
      # library doesn't even pretend there is a directory hierarchy.
      # The list API does return a list of prefixes that we can join with the
      # list of objects to get something close to listdir(). But client library
      # is pretty weird and it stores the prefixes on the iterator...
      # https://github.com/googleapis/python-storage/blob/64edbd922a605247203790a90f9536d54e3a705a/google/cloud/storage/client.py#L1356
      it = self._gcs_bucket.list_blobs(prefix=prefix, delimiter='/')
      paths = [f.name for f in it] + [p.removesuffix('/') for p in it.prefixes]
      r = [p.removeprefix(prefix) for p in paths]
      return r

    return os.listdir(self._path)

  def exists(self) -> bool:
    """exists returns true if the path is a file or directory."""
    if self._gcs_bucket is not None:
      return self.isfile() or self.isdir()

    return os.path.exists(self._path)

  def isfile(self) -> bool:
    """isfile returns true if the path is a file."""
    if self._gcs_bucket is not None:
      return self._gcs_bucket.blob(self._path).exists()

    return os.path.isfile(self._path)

  def isdir(self) -> bool:
    """isfile returns true if the path is a directory."""
    if self._gcs_bucket is not None:
      return len(self.listdir()) > 0

    return os.path.isdir(self._path)

  def makedirs(self):
    """makedirs create parent(s) and directory in specified path."""
    if self._gcs_bucket is not None:
      # Do nothing. GCS doesn't have directories and files can be created with
      # any path.
      return

    os.makedirs(self._path)

  def open(self, *args, **kwargs) -> io.IOBase:
    """
    open returns a file handle to the file located at the specified path.

    It has identical function signature to standard library open().
    """
    if self._gcs_bucket is not None:
      return self._gcs_bucket.blob(self._path).open(*args, **kwargs)

    return open(self._path, *args, **kwargs)

  def getsize(self) -> int:
    """getsize returns the byte size of the file at the specified path."""
    if self._gcs_bucket is not None:
      blob = self._gcs_bucket.get_blob(self._path)
      if blob is None:
        raise FileNotFoundError(
            'GCS blob not found gs://{self._gcs_bucket.bucket}/{self._path}.')

      # size can be None if use Bucket.blob() instead of Bucket.get_blob(). The
      # type checker doesn't know this and insists we check if size is None.
      return blob.size if blob.size is not None else 0

    return os.path.getsize(self._path)


class Results:
  """Results provides functions to explore the experiment results in a
  particular directory."""

  def __init__(self, results_dir='results', benchmark_set='all'):
    self._results_dir = results_dir
    self._benchmark_dir = os.path.join('benchmark-sets', benchmark_set)

  def list_benchmark_ids(self) -> List[str]:
    return sorted(
        filter(self._is_valid_benchmark_dir,
               FileSystem(self._results_dir).listdir()))

  def match_benchmark(self, benchmark_id: str, results: list[evaluator.Result],
                      targets: list[str]) -> Benchmark:
    """Returns a benchmark class based on |benchmark_id|."""
    status = 'Done' if results and all(results) else 'Running'
    filtered_results = [(i, stat) for i, stat in enumerate(results) if stat]

    if filtered_results:
      result = run_one_experiment.aggregate_results(filtered_results, targets)
    else:
      result = run_one_experiment.AggregatedResult()

    return self._create_benchmark(benchmark_id, status, result)

  def get_final_target_code(self, benchmark: str, sample: str) -> str:
    """Gets the targets of benchmark |benchmark| with sample ID |sample|."""
    targets_dir = os.path.join(self._results_dir, benchmark, 'fixed_targets')
    # TODO(donggeliu): Make this consistent with agent output.
    if not os.path.exists(targets_dir):
      return ''

    for name in sorted(FileSystem(targets_dir).listdir()):
      path = os.path.join(targets_dir, name)
      if name.startswith(sample + '.') and FileSystem(path).isfile():
        with FileSystem(path).open() as f:
          code = f.read()
          code = json.dumps(code)
        return code
    return ''

  def get_logs(self, benchmark: str, sample: str) -> list[LogPart]:
    status_dir = os.path.join(self._results_dir, benchmark, 'status')
    results_path = os.path.join(status_dir, sample, 'log.txt')
    if not FileSystem(results_path).exists():
      return []

    with FileSystem(results_path).open() as f:
      return _parse_log_parts(f.read())

  def get_run_logs(self, benchmark: str, sample: str) -> str:
    """Returns the content of the last run log."""
    run_logs_dir = os.path.join(self._results_dir, benchmark, 'logs', 'run')
    largest_iteration, last_log_file = -1, None
    for name in FileSystem(run_logs_dir).listdir():
      if name.startswith(sample + '.'):
        iteration = WorkDirs.get_run_log_iteration(name)
        if iteration is None:
          # Be compatible with older results where there is no '-Fxx' in run
          # log file name.
          last_log_file = name
          break

        if largest_iteration < iteration:
          largest_iteration, last_log_file = iteration, name

    if not last_log_file:
      return ''

    log_path = os.path.join(run_logs_dir, last_log_file)
    log_size = FileSystem(log_path).getsize()
    with FileSystem(log_path).open(errors='replace') as f:
      if log_size <= MAX_RUN_LOGS_LEN:
        return f.read()

      truncated_len = MAX_RUN_LOGS_LEN // 2
      logs_beginning = f.read(truncated_len)
      f.seek(log_size - truncated_len - 1, os.SEEK_SET)
      logs_ending = f.read()

      return logs_beginning + '\n...truncated...\n' + logs_ending

    return ''

  def get_triage(self, benchmark: str, sample: str) -> Triage:
    """Gets the triage of benchmark |benchmark| with sample ID |sample|."""
    result = ''
    triager_prompt = ''
    fixed_dir = os.path.join(self._results_dir, benchmark, 'fixed_targets')
    triage_dir = os.path.join(fixed_dir, f'{sample}-triage')
    if not os.path.exists(triage_dir):
      return Triage(result, triager_prompt)

    for name in os.listdir(triage_dir):
      if name == 'prompt.txt':
        with FileSystem(os.path.join(triage_dir, name)).open() as f:
          triager_prompt = f.read()

        # Prepare prompt for being used in HTML.
        triager_prompt = self._prepare_prompt_for_html_text(triager_prompt)

      if name.endswith('.txt') and name != 'prompt.txt':
        triage_path = os.path.join(triage_dir, name)
        with open(triage_path) as f:
          result = f.read()

    return Triage(result, triager_prompt)

  def get_targets(self, benchmark: str, sample: str) -> list[Target]:
    """Gets the targets of benchmark |benchmark| with sample ID |sample|."""
    return (self._get_targets(benchmark, sample) or
            [self._get_targets_agent(benchmark, sample)])

  def _get_targets(self, benchmark: str, sample: str) -> list[Target]:
    """Gets the targets of benchmark |benchmark| with sample ID |sample| from
    the OFG version 1 (single prompt)."""
    targets_dir = os.path.join(self._results_dir, benchmark, 'fixed_targets')
    # TODO(donggeliu): Make this consistent with agent output.
    if not os.path.exists(targets_dir):
      return []

    targets = []

    for name in sorted(FileSystem(targets_dir).listdir()):
      path = os.path.join(targets_dir, name)
      if name.startswith(sample + '.') and FileSystem(path).isfile():
        logging.debug(path)
        with FileSystem(path).open() as f:
          code = f.read()
        targets.insert(0, Target(code=code))

      if name.startswith(sample + '-F') and FileSystem(path).isdir():
        targets.append(self._get_fixed_target(path))

    return targets

  def _get_targets_agent(self, benchmark: str, trial: str) -> Target:
    """Gets the targets of benchmark |benchmark| with trial ID |trial| from
    the OFG version 2 (LLM agents)."""
    fuzz_target_dir = os.path.join(self._results_dir, benchmark, 'fuzz_targets')
    files = sorted(FileSystem(fuzz_target_dir).listdir())

    fuzz_target_code = ''
    if f'{trial:02s}.fuzz_target' in files:
      fuzz_target_path = os.path.join(fuzz_target_dir,
                                      f'{trial:02s}.fuzz_target')
      with FileSystem(fuzz_target_path).open() as f:
        fuzz_target_code = f.read()

    build_script_code = ''
    if f'{trial:02s}.build_script' in files:
      build_script_path = os.path.join(fuzz_target_dir,
                                       f'{trial:02s}.build_script')
      with FileSystem(build_script_path).open() as f:
        build_script_code = f.read()

    # TODO(dongge): Properly show build script code in reports.
    return Target(code=fuzz_target_code, fixer_prompt=build_script_code)

  def get_samples(self, results: list[evaluator.Result],
                  targets: list[str]) -> list[Sample]:
    """Gets the samples and their status of the given benchmark |bnmk|."""
    samples = []

    for i, sample_id in enumerate(self._sample_ids(targets)):
      status = 'Running'
      result = evaluator.Result()
      if results[i]:
        status = 'Done'
        result = results[i]

      samples.append(Sample(sample_id, status, result))

    return samples

  def get_prompt(self, benchmark: str) -> Optional[str]:
    """Gets the prompt for a given benchmark."""
    root_dir = os.path.join(self._results_dir, benchmark)
    for name in FileSystem(root_dir).listdir():
      if re.match(r'^prompt.*txt$', name):
        with FileSystem(os.path.join(root_dir, name)).open() as f:
          content = f.read()

        # Prepare prompt text for HTML.
        return self._prepare_prompt_for_html_text(content)

    return None

  def get_results(self,
                  benchmark: str) -> tuple[list[evaluator.Result], list[str]]:
    """
    Returns results of all samples. Items can be None if they're not complete.
    """
    targets = self._get_generated_targets(
        benchmark) or self._get_agent_generated_targets(benchmark)

    results = []
    status_dir = os.path.join(self._results_dir, benchmark, 'status')

    for sample_id in self._sample_ids(targets):
      results_path = os.path.join(status_dir, sample_id, 'result.json')
      if not FileSystem(results_path).exists():
        results.append(None)
        continue

      with FileSystem(results_path).open() as f:
        try:
          data = json.load(f)
        except Exception:
          return [], []

      # TODO(dongge): Add new attributes to evaluator.Result.
      valid_attributes = inspect.signature(evaluator.Result.__init__).parameters
      filtered_data = {
          key: value for key, value in data.items() if key in valid_attributes
      }
      results.append(evaluator.Result(**filtered_data))

    return results, targets

  def get_macro_insights(self,
                         benchmarks: list[Benchmark]) -> AccumulatedResult:
    """Returns macro insights from the aggregated benchmark results."""
    accumulated_results = AccumulatedResult()
    for benchmark in benchmarks:
      accumulated_results.compiles += int(
          benchmark.result.build_success_rate > 0.0)
      accumulated_results.crashes += int(benchmark.result.found_bug > 0)
      accumulated_results.total_coverage += benchmark.result.max_coverage
      accumulated_results.total_runs += 1
      accumulated_results.total_line_coverage_diff += (
          benchmark.result.max_line_coverage_diff)
    return accumulated_results

  def get_coverage_language_gains(self):
    """Gets report.json created by experiment runners."""
    summary_path = os.path.join(self._results_dir, 'report.json')
    if FileSystem(summary_path).exists():
      with FileSystem(summary_path).open() as f:
        try:
          return json.load(f)
        except ValueError:
          # Skip if error
          logging.debug('Failed to decode project_coverage_gain.json')
    return {}

  def get_project_summary(self, benchmarks: list[Benchmark]) -> list[Project]:
    """Returns a list of project summary."""
    project_summary_dict = {}
    for benchmark in benchmarks:
      if benchmark.project not in project_summary_dict:
        project_summary_dict[benchmark.project] = Project(benchmark.project)
      project_summary_dict[benchmark.project].count += 1
      project_summary_dict[benchmark.project].success += (
          benchmark.result.build_success_count > 0)

    # Retrieve coverage gain information
    coverage_dict = {}
    summary_path = os.path.join(self._results_dir, 'report.json')
    if FileSystem(summary_path).exists():
      with FileSystem(summary_path).open() as f:
        try:
          coverage_dict = json.load(f).get('project_summary', {})
        except ValueError:
          # Skip if error
          logging.debug('Failed to decode project_coverage_gain.json')

    # Update project summary with coverage gain information
    project_summary_list = list(project_summary_dict.values())
    if coverage_dict:
      for project in project_summary_list:
        if project.name in coverage_dict:
          project.coverage_gain = coverage_dict[project.name]['coverage_diff']
          project.coverage_relative_gain = coverage_dict[
              project.name]['coverage_relative_gain']
          project.coverage_ofg_total_new_covered_lines = coverage_dict[
              project.name]['coverage_ofg_total_new_covered_lines']
          project.coverage_existing_total_covered_lines = coverage_dict[
              project.name]['coverage_existing_total_covered_lines']
          project.coverage_existing_total_lines = coverage_dict[
              project.name]['coverage_existing_total_lines']
          project.coverage_ofg_total_covered_lines = coverage_dict[
              project.name]['coverage_ofg_total_covered_lines']

    return project_summary_list

  def _prepare_prompt_for_html_text(self, raw_prompt_content: str) -> str:
    """Converts a raw prompt file into presentable HTML text."""
    try:
      structured_prompt = json.loads(raw_prompt_content)
      if isinstance(structured_prompt, list) and structured_prompt:
        html_presentable_content = ''
        for elem in structured_prompt:
          if isinstance(elem, dict) and 'content' in elem:
            html_presentable_content += f'\n{elem["content"]}'
        logging.debug('Converted structured prompt to raw text.')
        return html_presentable_content
    except json.decoder.JSONDecodeError:
      logging.debug('Using raw prompt text.')

    # If execution goes here it the input was not a structured prompt but just
    # raw text, which is then returned.
    return raw_prompt_content

  def _is_valid_benchmark_dir(self, cur_dir: str) -> bool:
    """Checks if |cur_dir| is a valid benchmark directory (e.g., no lost+found).
    """
    # Check prefix.
    if not cur_dir.startswith('output-'):
      return False

    # Skip checking sub-directories in GCS. It's a lot of filesystem operations
    # to go over the network.
    if cur_dir.startswith('gs://'):
      return True

    # Check sub-directories.
    # TODO(donggeliu): Make this consistent with agent output.
    # We used to expect 'fixed_targets' and 'raw_targets' here, but the agent
    # workflow doesn't populate them. As a result, these directories don't get
    # uploaded to GCS.
    expected_dirs = ['status']
    return all(
        FileSystem(os.path.join(self._results_dir, cur_dir,
                                expected_dir)).isdir()
        for expected_dir in expected_dirs)

  # TODO(dongge): Deprecate this.
  def _get_generated_targets(self, benchmark: str) -> list[str]:
    """Gets the targets of benchmark |benchmark| from the OFG version 1 (single
    prompt)."""
    targets = []
    raw_targets_dir = os.path.join(self._results_dir, benchmark, 'raw_targets')
    # TODO(donggeliu): Make this consistent with agent output.
    if not os.path.exists(raw_targets_dir):
      return []

    for filename in sorted(FileSystem(raw_targets_dir).listdir()):
      if os.path.splitext(filename)[1] in TARGET_EXTS:
        targets.append(os.path.join(raw_targets_dir, filename))

    return targets

  def _get_agent_generated_targets(self, benchmark: str) -> list[str]:
    """Gets the targets of benchmark |benchmark| from the OFG version 2 (LLM
    agent)."""
    targets = []
    fuzz_targets_dir = os.path.join(self._results_dir, benchmark,
                                    'fuzz_targets')
    for filename in sorted(FileSystem(fuzz_targets_dir).listdir()):
      if os.path.splitext(filename)[1] in TARGET_EXTS:
        targets.append(os.path.join(fuzz_targets_dir, filename))

    return targets

  def _get_fixed_target(self, path: str) -> Target:
    """Gets the fixed fuzz target from the benchmark's result |path|."""
    code = ''
    fixer_prompt = ''
    for name in FileSystem(path).listdir():
      if name.endswith('.txt'):
        with FileSystem(os.path.join(path, name)).open() as f:
          fixer_prompt = f.read()

        # Prepare prompt for being used in HTML.
        fixer_prompt = self._prepare_prompt_for_html_text(fixer_prompt)

      if name.endswith('.rawoutput'):
        with FileSystem(os.path.join(path, name)).open() as f:
          code = f.read()

    return Target(code, fixer_prompt)

  def _sample_ids(self, target_paths: list[str]):
    for target in target_paths:
      yield os.path.splitext(os.path.basename(target))[0]

  def _create_benchmark(
      self, benchmark_id: str, status: str,
      result: run_one_experiment.AggregatedResult) -> Benchmark:
    project = '-'.join(benchmark_id.split('-')[1:-1])
    function = benchmark_id.split('-')[-1]
    signature = self._find_benchmark_signature(project,
                                               function) or benchmark_id
    return Benchmark(benchmark_id, status, result, signature, project, function)

  def _find_benchmark_signature(self, project: str,
                                target_function: str) -> str:
    """Finds the function signature by searching for its |benchmark_id|."""
    project_path = os.path.join(self._benchmark_dir, f'{project}.yaml')
    if not FileSystem(project_path).isfile():
      return ''

    matched_prefix_signature = ''
    with FileSystem(project_path).open() as project_yaml_file:
      functions = yaml.safe_load(project_yaml_file).get('functions', [])
      for function in functions:
        function_name = function.get('name', '')
        function_signature = function.get('signature', '')

        # Best match is a full match, but sometimes the result directory only
        # has the first n characters of a long function name so a full match is
        # not possible.
        # To avoid returning early on a prefix match when there is a full match
        # farther down the list, we only return the prefix match at the end.
        if function_name.lower() == target_function.lower():
          return function_signature
        if function_name.lower().startswith(target_function.lower()):
          if matched_prefix_signature:
            logging.warning(
                'Multiple substring matches found when looking for function '
                'name %s', function_name)
          matched_prefix_signature = function_signature

    return matched_prefix_signature


def _parse_log_parts(log: str) -> list[LogPart]:
  """Parse log into parts."""
  parts = []
  idx = 0
  next_marker = _CHAT_PROMPT_START_MARKER

  while idx < len(log):
    match = next_marker.search(log, idx)
    if not match:
      parts.append(LogPart(content=log[idx:]))
      break

    if match.start() > idx:
      # Log content in between chat logs.
      parts.append(LogPart(content=log[idx:match.start()]))

    # Read up to the start of the corresponding end marker.
    end_idx = len(log)

    chat_prompt = False
    chat_response = False
    if next_marker == _CHAT_PROMPT_START_MARKER:
      end = _CHAT_PROMPT_END_MARKER.search(log, match.end())
      chat_prompt = True
      next_marker = _CHAT_RESPONSE_START_MARKER
    else:
      assert next_marker == _CHAT_RESPONSE_START_MARKER
      end = _CHAT_RESPONSE_END_MARKER.search(log, match.end())
      chat_response = True
      next_marker = _CHAT_PROMPT_START_MARKER

    if end:
      end_idx = end.start()
      # Skip past the end tag.
      idx = end.end()
    else:
      # No corresponding end tag, just read till the end of the log.
      end_idx = len(log)
      idx = end_idx

    parts.append(
        LogPart(chat_prompt=chat_prompt,
                chat_response=chat_response,
                content=log[match.end():end_idx]))

  return parts<|MERGE_RESOLUTION|>--- conflicted
+++ resolved
@@ -32,11 +32,7 @@
 
 MAX_RUN_LOGS_LEN = 16 * 1024
 
-<<<<<<< HEAD
-TARGET_EXTS = project_src.SEARCH_EXTS + ['.java', '.py', '.go', '.cgo'
-=======
-TARGET_EXTS = project_src.SEARCH_EXTS + ['.java', '.py', '.rs'
->>>>>>> 248a8049
+TARGET_EXTS = project_src.SEARCH_EXTS + ['.java', '.py', '.go', '.cgo', '.rs'
                                         ] + ['.fuzz_target']
 
 _CHAT_PROMPT_START_MARKER = re.compile(r'<CHAT PROMPT:ROUND\s+\d+>')
