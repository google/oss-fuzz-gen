--- conflicted
+++ resolved
@@ -274,12 +274,27 @@
       if log_size <= MAX_RUN_LOGS_LEN:
         return f.read()
 
-      trancated_len = MAX_RUN_LOGS_LEN // 2
-      logs_beginning = f.read(trancated_len)
-      f.seek(log_size - trancated_len - 1, os.SEEK_SET)
+      truncated_len = MAX_RUN_LOGS_LEN // 2
+      logs_beginning = f.read(truncated_len)
+      f.seek(log_size - truncated_len - 1, os.SEEK_SET)
       logs_ending = f.read()
 
       return logs_beginning + '\n...truncated...\n' + logs_ending
+
+    return ''
+
+  def get_triage(self, benchmark: str, sample: str) -> str:
+    """Gets the triage of benchmark |benchmark| with sample ID |sample|."""
+    fixed_dir = os.path.join(self._results_dir, benchmark, 'fixed_targets')
+    triage_dir = os.path.join(fixed_dir, f'{sample}-triage')
+    if not os.path.exists(triage_dir):
+      return ''
+
+    for name in os.listdir(triage_dir):
+      if name.endswith('.txt') and name != 'prompt.txt':
+        triage_path = os.path.join(triage_dir, name)
+        with open(triage_path) as f:
+          return f.read()
 
     return ''
 
@@ -608,22 +623,13 @@
     try:
       rendered = self._jinja.render(
           'sample.html',
-<<<<<<< HEAD
-          benchmark=benchmark_id,
-          sample=self._results.match_sample(benchmark_id, sample_id),
-          logs=self._results.get_logs(benchmark_id, sample_id),
-          run_logs=self._results.get_run_logs(benchmark_id, sample_id),
-          triage=self._results.get_triage(benchmark_id, sample_id),
-          targets=self._results.get_targets(benchmark_id, sample_id))
-      self._write(f'sample/{benchmark_id}/{sample_id}', rendered)
-=======
           benchmark=benchmark.id,
           sample=sample,
           logs=self._results.get_logs(benchmark.id, sample.id),
           run_logs=self._results.get_run_logs(benchmark.id, sample.id),
+          triage=self._results.get_triage(benchmark.id, sample.id),
           targets=sample_targets)
       self._write(f'sample/{benchmark.id}/{sample.id}', rendered)
->>>>>>> 79330fbb
     except Exception as e:
       logging.error('Failed to write sample/%s/%s:\n%s', benchmark.id,
                     sample.id, e)
