--- conflicted
+++ resolved
@@ -199,6 +199,22 @@
 
     return ''
 
+
+def get_triage(benchmark: str, sample: str) -> str:
+  """Gets the triage of benchmark |benchmark| with sample ID |sample|."""
+  fixed_dir = os.path.join(RESULTS_DIR, benchmark, 'fixed_targets')
+  triage_dir = os.path.join(fixed_dir, f'{sample}-triage')
+  if not os.path.exists(triage_dir):
+    return ''
+
+  for name in os.listdir(triage_dir):
+    if name.endswith('.txt') and name != 'prompt.txt':
+      triage_path = os.path.join(triage_dir, name)
+      with open(triage_path) as f:
+        return f.read()
+
+  return ''
+
   def get_targets(self, benchmark: str, sample: str) -> list[Target]:
     """Gets the targets of benchmark |benchmark| with sample ID |sample|."""
     targets_dir = os.path.join(self._results_dir, benchmark, 'fixed_targets')
@@ -380,118 +396,8 @@
     return matched_prefix_signature
 
 
-<<<<<<< HEAD
-  with open(os.path.join(run_logs_dir, last_log_file), errors='replace') as f:
-    return truncate_logs(f.read(), MAX_RUN_LOGS_LEN)
-
-  return ''
-
-
-def get_triage(benchmark: str, sample: str) -> str:
-  """Gets the triage of benchmark |benchmark| with sample ID |sample|."""
-  fixed_dir = os.path.join(RESULTS_DIR, benchmark, 'fixed_targets')
-  triage_dir = os.path.join(fixed_dir, f'{sample}-triage')
-  if not os.path.exists(triage_dir):
-    return ''
-
-  for name in os.listdir(triage_dir):
-    if name.endswith('.txt') and name != 'prompt.txt':
-      triage_path = os.path.join(triage_dir, name)
-      with open(triage_path) as f:
-        return f.read()
-
-  return ''
-
-
-def get_fixed_target(path):
-  """Gets the fixed fuzz target from the benchmark's result |path|."""
-  code = ''
-  fixer_prompt = ''
-  for name in os.listdir(path):
-    if name.endswith('.txt'):
-      with open(os.path.join(path, name)) as f:
-        fixer_prompt = f.read()
-
-    if name.endswith('.rawoutput'):
-      with open(os.path.join(path, name)) as f:
-        code = f.read()
-
-  return Target(code, fixer_prompt)
-
-
-def get_targets(benchmark: str, sample: str) -> list[Target]:
-  """Gets the targets of benchmark |benchmark| with sample ID |sample|."""
-  targets_dir = os.path.join(RESULTS_DIR, benchmark, 'fixed_targets')
-  targets = []
-
-  for name in sorted(os.listdir(targets_dir)):
-    path = os.path.join(targets_dir, name)
-    if os.path.isfile(path) and name.startswith(sample + '.'):
-      logging.debug(path)
-      with open(path) as f:
-        code = f.read()
-      targets.insert(0, Target(code=code))
-
-    if os.path.isdir(path) and name.startswith(sample + '-F'):
-      targets.append(get_fixed_target(path))
-
-  return targets
-
-
-def get_final_target_code(benchmark: str, sample: str) -> str:
-  """Gets the targets of benchmark |benchmark| with sample ID |sample|."""
-  targets_dir = os.path.join(RESULTS_DIR, benchmark, 'fixed_targets')
-
-  for name in sorted(os.listdir(targets_dir)):
-    path = os.path.join(targets_dir, name)
-    if os.path.isfile(path) and name.startswith(sample + '.'):
-      with open(path) as f:
-        code = f.read()
-        code = json.dumps(code)
-      return code
-  return ''
-
-
-@app.route('/')
-def index():
-  return render_template('index.html',
-                         benchmarks=list_benchmarks(),
-                         model=model)
-
-
-@app.route('/json')
-def index_json():
-  return render_template('index.json',
-                         benchmarks=list_benchmarks(),
-                         model=model), 200, {
-                             'Content-Type': 'application/json'
-                         }
-
-
-@app.route('/benchmark/<benchmark>/crash.json')
-def benchmark_json(benchmark: str):
-  """Generates a JSON containing crash reproducing info."""
-  if not _is_valid_benchmark_dir(benchmark):
-    # TODO(dongge): This won't be needed after resolving the `lost+found` issue.
-    abort(404)
-
-  try:
-    return render_template('crash.json',
-                           benchmark=match_benchmark(benchmark).signature,
-                           samples=get_samples(benchmark),
-                           get_benchmark_final_target_code=partial(
-                               get_final_target_code, benchmark),
-                           model=model), 200, {
-                               'Content-Type': 'application/json'
-                           }
-  except Exception as e:
-    logging.warning('Failed to render benchmark crash JSON: %s\n  %s',
-                    benchmark, e)
-    return ''
-=======
 class JinjaEnv:
   """JinjaEnv wraps the set up of a jinja2 environment."""
->>>>>>> 0817d78c
 
   @staticmethod
   def _urlencode_filter(s):
@@ -506,25 +412,8 @@
     if not link:
       return '#'
 
-<<<<<<< HEAD
-@app.route('/sample/<benchmark>/<sample>')
-def sample_page(benchmark, sample):
-  """Renders each fuzz target |sample| of the |benchmark|."""
-  if _is_valid_benchmark_dir(benchmark):
-    return render_template('sample.html',
-                           benchmark=benchmark,
-                           sample=match_sample(benchmark, sample),
-                           logs=get_logs(benchmark, sample),
-                           run_logs=get_run_logs(benchmark, sample),
-                           triage=get_triage(benchmark, sample),
-                           targets=get_targets(benchmark, sample),
-                           model=model)
-  # TODO(dongge): This won't be needed after resolving the `lost+found` issue.
-  abort(404)
-=======
     path = link.removeprefix('gs://oss-fuzz-gcb-experiment-run-logs/')
     return f'https://llm-exp.oss-fuzz.com/{path}/report/linux/report.html'
->>>>>>> 0817d78c
 
   def __init__(self, template_globals: Optional[Dict[str, Any]] = None):
     self._env = jinja2.Environment(
