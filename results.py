--- conflicted
+++ resolved
@@ -118,15 +118,10 @@
       compiles: bool = False,
       compile_error: str = '',
       compile_log: str = '',
-<<<<<<< HEAD
-      crashes: bool = False,
-      run_error: str = '',
       crash_func: Optional[dict] = None,
-=======
       is_function_referenced: bool = False,
       crashes: bool = False,  # Runtime crash.
       run_error: str = '',  # Runtime crash error message.
->>>>>>> 9bcf2f0a
       run_log: str = '',  # Full fuzzing output.
       coverage_summary: Optional[dict] = None,
       coverage: float = 0.0,
@@ -146,7 +141,8 @@
       author: Any = None,
       chat_history: Optional[dict] = None) -> None:
     super().__init__(benchmark, trial, work_dirs, compiles, compile_error,
-                     compile_log, is_function_referenced, fuzz_target_source,
+                     compile_log, 
+                     , fuzz_target_source,
                      build_script_source, author, chat_history)
     self.crashes = crashes
     self.run_error = run_error
