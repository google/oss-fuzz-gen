--- conflicted
+++ resolved
@@ -390,17 +390,10 @@
       return not self.semantic_result.has_err
     if self.coverage_result:
       return not self.coverage_result.improve_required
-<<<<<<< HEAD
-    if self.crash_result:
-      return self.crash_result.true_bug
-    if self.crash_context_result:
-      return self.crash_context_result.feasible
-=======
     if self.crash_context_result:
       return self.crash_context_result.feasible
     if self.crash_result:
       return self.crash_result.true_bug
->>>>>>> 65308d6c
     return False
 
   @property
