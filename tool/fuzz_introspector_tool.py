# Copyright 2025 Google LLC
#
# Licensed under the Apache License, Version 2.0 (the "License");
# you may not use this file except in compliance with the License.
# You may obtain a copy of the License at
#
#     http://www.apache.org/licenses/LICENSE-2.0
#
# Unless required by applicable law or agreed to in writing, software
# distributed under the License is distributed on an "AS IS" BASIS,
# WITHOUT WARRANTIES OR CONDITIONS OF ANY KIND, either express or implied.
# See the License for the specific language governing permissions and
# limitations under the License.
"""A tool for LLM agents to interact within Fuzz Introspector to access
the project's information."""
import logging

from data_prep import introspector
from experiment import benchmark as benchmarklib
from tool import base_tool

logger = logging.getLogger(__name__)


class FuzzIntrospectorTool(base_tool.BaseTool):
  """Calls FI API with params."""

  def __init__(self, benchmark: benchmarklib.Benchmark, name: str = ''):
    super().__init__(benchmark, name)
    self.project_functions = None

  def _source_code(self, filename: str, start_line: int, end_line: int) -> str:
    """Calls the source code API of the Fuzz Introspector."""
    # A placeholder
    raise NotImplementedError

  def _xrefs(self, function_signature: str) -> list[str]:
    """Calls the xrefs API of the Fuzz Introspector."""
    # A placeholder
    raise NotImplementedError

  def _types_def(self, function_signature: str) -> list[str]:
    """Calls the type API of the Fuzz Introspector."""
    # A placeholder
    raise NotImplementedError

  def _function_signature(self, function_name: str) -> str:
    """Calls the function signature API of the Fuzz Introspector."""
    # A placeholder
    raise NotImplementedError

  def function_source_with_signature(self, project_name: str,
                                     function_signature: str) -> str:
    """
    Retrieves a function's source from the fuzz introspector API,
      using the project's name and function's signature.

    Args:
        project_name (str): The name of the project.
        function_signature (str): The signature of the function.

    Returns:
        str: Source code of the function if found, otherwise an empty string.
    """

    logger.info('Retrieving function source for %s in project %s.',
                function_signature, project_name)

    function_code = introspector.query_introspector_function_source(
        project_name, function_signature)

    if function_code.strip():
      logger.info('Function with signature %s found and extracted.',
                  function_signature)
    else:
      logger.error('Error: Function with signature %s not found in project %s.',
                   function_signature, project_name)

    return function_code

  def get_function_implementation(self, project_name: str,
                                  function_name: str) -> str:
    """
    Retrieves a function's source from the fuzz introspector API,
      using the project's name and function's name

    Args:
        project_name (str): The name of the project.
        function_name (str): The name of the function.

    Returns:
        str: Source code of the function if found, otherwise an empty string.
    """

    logger.info('Retrieving function source for %s in project %s.',
                function_name, project_name)

    if self.project_functions is None:
      logger.info(
          'Project functions not initialized. Initializing for project %s.',
          project_name)
      functions_list = introspector.query_introspector_all_functions(
          project_name)

      if functions_list:
<<<<<<< HEAD
        self.project_functions = {}
        for function in functions_list:
          function_name = function.get('debug_summary', {}).get('name', '')
          if function_name:
            # Store the function by its debug summary name
            self.project_functions[function_name] = function
=======
        # func["debug_summary"] and func["debug_summary"]["name"] could be
        # None or empty but still exists
        self.project_functions = {
            func["debug_summary"]["name"]: func
            for func in functions_list
            if isinstance(func.get("debug_summary"), dict) and
            isinstance(func["debug_summary"].get("name"), str) and
            func["debug_summary"]["name"].strip()
        }
      else:
        self.project_functions = None
>>>>>>> 64907dcb

    if (self.project_functions is None or
        function_name not in self.project_functions):
      logger.error('Error: Required function not found for project %s.',
                   project_name)
      return ''

    function_signature = self.project_functions[function_name][
        'function_signature']

    return self.function_source_with_signature(project_name, function_signature)

  def tutorial(self) -> str:
    raise NotImplementedError

  def execute(self, command: str) -> introspector.Any:
    raise NotImplementedError<|MERGE_RESOLUTION|>--- conflicted
+++ resolved
@@ -103,14 +103,6 @@
           project_name)
 
       if functions_list:
-<<<<<<< HEAD
-        self.project_functions = {}
-        for function in functions_list:
-          function_name = function.get('debug_summary', {}).get('name', '')
-          if function_name:
-            # Store the function by its debug summary name
-            self.project_functions[function_name] = function
-=======
         # func["debug_summary"] and func["debug_summary"]["name"] could be
         # None or empty but still exists
         self.project_functions = {
@@ -122,7 +114,6 @@
         }
       else:
         self.project_functions = None
->>>>>>> 64907dcb
 
     if (self.project_functions is None or
         function_name not in self.project_functions):
