# Copyright 2024 Google LLC
#
# Licensed under the Apache License, Version 2.0 (the "License");
# you may not use this file except in compliance with the License.
# You may obtain a copy of the License at
#
#     http://www.apache.org/licenses/LICENSE-2.0
#
# Unless required by applicable law or agreed to in writing, software
# distributed under the License is distributed on an "AS IS" BASIS,
# WITHOUT WARRANTIES OR CONDITIONS OF ANY KIND, either express or implied.
# See the License for the specific language governing permissions and
# limitations under the License.
"""
Benchmark class that contains the project-under-test information.
"""
from __future__ import annotations

import os
import sys
from enum import Enum
from typing import Any, List, Optional

import yaml


class FileType(Enum):
  """File types of target files."""
  C = 'C'
  CPP = 'C++'
  JAVA = 'Java'
  NONE = ''


# Define a custom representer for quoting strings
def quoted_string_presenter(dumper, data):
  if '\n' in data:
    return dumper.represent_scalar('tag:yaml.org,2002:str', data, style='|')
  return dumper.represent_scalar('tag:yaml.org,2002:str', data, style='"')


class Benchmark:
  """Represents a benchmark."""

  @classmethod
  def to_yaml(cls,
              benchmarks: list[Benchmark],
              outdir: str = './',
              out_basename: str = ''):
    """Converts and saves selected fields of a benchmark to a YAML file."""
    # Register the custom representer
    yaml.add_representer(str, quoted_string_presenter)
    result: dict[str, Any] = {
        'project': benchmarks[0].project,
        'language': benchmarks[0].language,
        'target_path': benchmarks[0].target_path,
        'target_name': benchmarks[0].target_name,
    }
    for benchmark in benchmarks:
      if benchmark.test_file_path:
        if 'test_files' not in result:
          result['test_files'] = []
        result['test_files'].append(
            {'test_file_path': benchmark.test_file_path})
      else:
        if 'functions' not in result:
          result['functions'] = []
        result['functions'].append({
            'signature': benchmark.function_signature,
            'name': benchmark.function_name,
            'return_type': benchmark.return_type,
            'params': benchmark.params
        })

    if not out_basename:
      out_basename = f'{benchmarks[0].project}.yaml'
    with open(os.path.join(outdir, out_basename), 'w') as file:
      yaml.dump(result, file, default_flow_style=False, width=sys.maxsize)

  @classmethod
  def from_yaml(cls, benchmark_path: str) -> List:
    """Constructs a benchmark based on a yaml file."""
    benchmarks = []
    with open(benchmark_path, 'r') as benchmark_file:
      data = yaml.safe_load(benchmark_file)
    if not data:
      return []

    project_name = data.get('project', '')
    use_context = data.get('use_context', False)
    use_project_examples = data.get('use_project_examples', True)
    cppify_headers = data.get('cppify_headers', False)
    commit = data.get('commit')
    functions = data.get('functions', [])

    test_files = data.get('test_files', [])
    if test_files:
      for test_file in test_files:
        max_len = os.pathconf('/', 'PC_NAME_MAX') - len('output-')
        test_file_path = test_file.get('test_file_path')
        normalized_test_path = test_file_path.replace('/', '_').replace(
            '.', '_').replace('-', '_')
        truncated_id = f'{project_name}-{normalized_test_path}'[:max_len]

        benchmarks.append(
            cls(
                truncated_id.lower(),
                data['project'],
                data['language'],
                '',
                '',
                '',
                [],
                data['target_path'],
                data.get('target_name', ''),
                test_file_path=test_file_path,
            ))

    if functions:
      # function type benchmark
      for function in functions:
        # Long raw_function_names (particularly for c++ projects) may exceed
        # filesystem limits on file path/name length when creating WorkDir.
        max_len = os.pathconf('/', 'PC_NAME_MAX') - len('output-')
        # Docker tag name cannot exceed 127 characters, and will be suffixed by
        # '<sample-id>-experiment'.
        docker_name_len = 127 - len('-03-experiment')
        max_len = min(max_len, docker_name_len)
        truncated_id = f'{project_name}-{function.get("name")}'[:max_len]
        benchmarks.append(
            cls(truncated_id.lower(),
                data['project'],
                data['language'],
                function.get('signature'),
                function.get('name'),
                function.get('return_type'),
                function.get('params'),
                data['target_path'],
                data.get('target_name'),
                use_project_examples=use_project_examples,
                cppify_headers=cppify_headers,
                commit=commit,
                use_context=use_context,
                function_dict=function))

    return benchmarks

  def __init__(self,
               benchmark_id: str,
               project: str,
               language: str,
               function_signature: str,
               function_name: str,
               return_type: str,
               params: list[dict[str, str]],
               target_path: str,
               preferred_target_name: Optional[str] = None,
               use_project_examples=True,
               cppify_headers=False,
               use_context=False,
               commit=None,
               function_dict: Optional[dict] = None,
               test_file_path: str = ''):
    self.id = benchmark_id
    self.project = project
    self.language = language
    self.function_signature = function_signature
    self.function_name = function_name
    self.return_type = return_type
    self.params = params
    self.function_dict = function_dict
    self.target_path = target_path
    self._preferred_target_name = preferred_target_name
    self.use_project_examples = use_project_examples
    self.use_context = use_context
    self.cppify_headers = cppify_headers
    self.commit = commit
    self.test_file_path = test_file_path

    if self.language == 'jvm':
      # For java projects, in order to differentiate between overloaded methods
      # the full signature is being used as function_name. The full signature
      # is following the format of:
      # [<Full_Class_Name].<Method_Name>(<Parameter_List>)
      # The benchmark id uses the function_signature directly and is used as
      # the name of the result directory. In order to avoid confusion in the
      # directory name remove special characters in the id coming from the
      # function signature. Additional special characters exist for
      # constructors which will be shown as <init> because constructors do not
      # have names.
      self.function_signature = self.function_name
      self.id = self.id.replace('<', '').replace('>', '')
      self.id = self.id.replace('[', '').replace(']', '')
      self.id = self.id.replace('(', '_').replace(')', '').replace(',', '_')

    if self.language == 'python':
      # For python projects, classes and methods name could begins with
      # underscore character. This could affect the benchmark_id and cause
      # OSS-Fuzz build failed if dot and underscore character is put together.
      # Special handling of benchmark_id is needed to avoid this situation.
      # For example, zipp._difference in zip project will have benchmark id of
      # zipp-zipp._difference and the pattern '._' cause OSS-Fuzz failed to
      # recognise the project name and needed to be replaced by
      # zipp-zipp.difference.
      self.id = self.id.replace('._', '.')

    if self.language == 'rust':
      # For rust projects, double colon (::) is sometime used to identify
      # crate, impl or trait name of a function. This could affect the
      # benchmark_id and cause OSS-Fuzz build failed.
      # Special handling of benchmark_id is needed to avoid this situation.
      self.id = self.id.replace('::', '-')

  def __str__(self):
    return (f'Benchmark<id={self.id}, project={self.project}, '
            f'language={self.language}, '
            f'function_signature={self.function_signature}, '
            f'function_name={self.function_name}, '
            f'return_type={self.return_type}, '
            f'params={self.params}, '
            f'target_name={self.target_name}, '
            f'use_context={self.use_context}>')

  @property
  def target_name(self):
    """Returns target_name if it is defined,
        otherwise use the basename of the target path."""
    return (self._preferred_target_name or
            os.path.splitext(os.path.basename(self.target_path))[0])

  @property
  def file_type(self) -> FileType:
    """Returns the file type of the benchmark."""
    return get_file_type(self.target_path)

  @property
  def is_c_target(self) -> bool:
    """Validates if the project is written in C."""
    return self.file_type.value.lower() == 'c'

  @property
  def is_cpp_target(self) -> bool:
    """Validates if the project is written in C++."""
    return self.file_type.value.lower() == 'c++'

  @property
<<<<<<< HEAD
  def is_java_target(self) -> bool:
    """Validates if the project is written in Java."""
    return self.file_type.value.lower() == 'java'

  @property
  def is_c_projcet(self) -> bool:
=======
  def is_c_project(self) -> bool:
>>>>>>> b16f61ab
    """Validates if the project is written in C."""
    return self.language.lower() == 'c'

  @property
  def is_cpp_project(self) -> bool:
    """Validates if the project is written in C++."""
    return self.language.lower() == 'c++'

  @property
  def is_java_project(self) -> bool:
    """Validates if the project is written in Java."""
    return self.language.lower() == 'jvm'

  @property
  def needs_extern(self) -> bool:
    """Checks if it is C++ fuzz target for a C project, which needs `extern`."""
    return self.is_cpp_target and self.is_c_project


def get_file_type(file_path: str) -> FileType:
  """Returns the file type based on the extension of |file_name|."""
  if file_path.endswith('.c'):
    return FileType.C
  cpp_extensions = ['.cc', '.cpp', '.cxx', '.c++', '.h', '.hpp']
  if any(file_path.endswith(ext) for ext in cpp_extensions):
    return FileType.CPP
  if file_path.endswith('.java'):
    return FileType.JAVA
  return FileType.NONE


def is_c_file(file_path: str) -> bool:
  """Validates if |file_path| is a C file by its extension."""
  return get_file_type(file_path) == FileType.C


def is_cpp_file(file_path: str) -> bool:
  """Validates if |file_path| is a C++ file by its extension."""
  return get_file_type(file_path) == FileType.CPP


def is_java_file(file_path: str) -> bool:
  """Validates if |file_path| is a Java file by its extension."""
  return get_file_type(file_path) == FileType.JAVA<|MERGE_RESOLUTION|>--- conflicted
+++ resolved
@@ -244,16 +244,12 @@
     return self.file_type.value.lower() == 'c++'
 
   @property
-<<<<<<< HEAD
   def is_java_target(self) -> bool:
     """Validates if the project is written in Java."""
     return self.file_type.value.lower() == 'java'
 
   @property
-  def is_c_projcet(self) -> bool:
-=======
   def is_c_project(self) -> bool:
->>>>>>> b16f61ab
     """Validates if the project is written in C."""
     return self.language.lower() == 'c'
 
