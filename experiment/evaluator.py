# Copyright 2024 Google LLC
#
# Licensed under the Apache License, Version 2.0 (the "License");
# you may not use this file except in compliance with the License.
# You may obtain a copy of the License at
#
#     http://www.apache.org/licenses/LICENSE-2.0
#
# Unless required by applicable law or agreed to in writing, software
# distributed under the License is distributed on an "AS IS" BASIS,
# WITHOUT WARRANTIES OR CONDITIONS OF ANY KIND, either express or implied.
# See the License for the specific language governing permissions and
# limitations under the License.
"""
LLM-generated project Evaluator.
"""
import dataclasses
import json
import os
import re
import shutil
from typing import Optional

from google.cloud import storage

from experiment import builder_runner, oss_fuzz_checkout, textcov
from experiment.benchmark import Benchmark
from experiment.builder_runner import BuildResult, RunResult
from experiment.fuzz_target_error import SemanticCheckResult
from experiment.workdir import WorkDirs
from llm_toolkit import code_fixer, crash_triager
from llm_toolkit.crash_triager import TriageResult

LLM_FIX_LIMIT = int(os.getenv('LLM_FIX_LIMIT', '5'))

OSS_FUZZ_COVERAGE_BUCKET = 'oss-fuzz-coverage'


@dataclasses.dataclass
class Result:
  """Evaluation result."""
  compiles: bool = False
  crashes: bool = False
  coverage: float = 0.0
  line_coverage_diff: float = 0.0
  coverage_report_path: str = ''
  reproducer_path: str = ''
  # Grammatically correct but has false positive or no cov increase at all.
  is_semantic_error: bool = False
  semantic_error: str = ''
  triage: str = ''
  # Deprecated renamed fields. Keeping them for backward compatibility.
  # TODO https://github.com/google/oss-fuzz-gen/issues/215
  is_driver_fuzz_err: bool = dataclasses.field(kw_only=True, default=False)
  driver_fuzz_err: str = dataclasses.field(kw_only=True, default='')

  def __post_init__(self, *args, **kwargs):  # pylint: disable=unused-argument
    if self.is_driver_fuzz_err:
      self.is_semantic_error = self.is_driver_fuzz_err
    if self.driver_fuzz_err:
      self.semantic_error = self.driver_fuzz_err

  def dict(self):
    return dataclasses.asdict(self)


def load_existing_textcov(project: str,
                          language: str = 'c++') -> textcov.Textcov:
  """Loads existing textcovs."""
  storage_client = storage.Client.create_anonymous_client()
  bucket = storage_client.bucket(OSS_FUZZ_COVERAGE_BUCKET)
  blobs = storage_client.list_blobs(bucket,
                                    prefix=f'{project}/textcov_reports/',
                                    delimiter='/')
  # Iterate through all blobs first to get the prefixes (i.e. "subdirectories").
  for blob in blobs:
    continue

  if not blobs.prefixes:  # type: ignore
    # No existing coverage reports.
    raise RuntimeError(f'No existing coverage reports for {project}')

  # Find the latest generated textcov date.
  latest_dir = sorted(blobs.prefixes)[-1]  # type: ignore
  blobs = storage_client.list_blobs(bucket, prefix=latest_dir)

  # Download and merge them.
  existing_textcov = textcov.Textcov()
  for blob in blobs:
    if language == 'jvm':
      if blob.name != 'jacoco.xml':
        continue
      print(f'Loading existing textcov from {blob.name}')
      existing_textcov.merge(textcov.Textcov.from_jvm_file(blob))
    else:
      if not blob.name.endswith('.covreport'):
        continue

      print(f'Loading existing textcov from {blob.name}')
      with blob.open('rb') as f:
        existing_textcov.merge(textcov.Textcov.from_file(f))

  return existing_textcov


def load_existing_coverage_summary(project: str) -> dict:
  """Load existing summary.json."""
  storage_client = storage.Client.create_anonymous_client()
  bucket = storage_client.bucket(OSS_FUZZ_COVERAGE_BUCKET)
  blobs = storage_client.list_blobs(bucket,
                                    prefix=f'{project}/reports/',
                                    delimiter='/')
  # Iterate through all blobs first to get the prefixes (i.e. "subdirectories").
  for blob in blobs:
    continue

  if not blobs.prefixes:  # type: ignore
    # No existing coverage reports.
    raise RuntimeError(f'No existing coverage reports for {project}')

  latest_dir = sorted(blobs.prefixes)[-1]  # type: ignore
  blob = bucket.blob(f'{latest_dir}linux/summary.json')
  print(f'Loading existing summary.json from {blob.name}')
  with blob.open() as f:
    return json.load(f)


def _compute_total_lines_without_fuzz_targets(
    coverage_summary: dict, fuzz_target_base_name: str) -> int:
  """Counts the total number of lines excluding the fuzz target."""
  # TODO(dongge): Exclude all fuzz targets if there are multiple.
  return sum([
      f['summary']['lines']['count']
      for f in coverage_summary['data'][0]['files']
      if fuzz_target_base_name not in f['filename']
  ])


def _rectify_docker_tag(docker_tag: str) -> str:
  # Replace "::" and any character not \w, _, or . with "-".
  valid_docker_tag = re.sub(r'::', '-', docker_tag)
  valid_docker_tag = re.sub(r'[^\w_.]', '-', valid_docker_tag)
  # Docker fails with tags containing -_ or _-.
  valid_docker_tag = re.sub(r'[-_]{2,}', '-', valid_docker_tag)
  return valid_docker_tag


# TODO(Dongge): Make this universally available.
class _Logger:
  """Log evaluation progress."""

  def __init__(
      self,
      status_path: str,
  ):
    self._log = open(os.path.join(status_path, 'log.txt'), 'w')
    self._result_path = os.path.join(status_path, 'result.json')

  def log(self, *args, **kwargs):
    print(*args, *kwargs)
    print(*args, *kwargs, file=self._log)
    self._log.flush()

  def return_result(self, result: Result):
    with open(self._result_path, 'w') as f:
      json.dump(result.dict(), f)

    return result


class Evaluator:
  """Target evaluator."""

  def __init__(self, runner: builder_runner.BuilderRunner, benchmark: Benchmark,
               work_dirs: WorkDirs):
    self.builder_runner = runner
    self.benchmark = benchmark
    self.work_dirs = work_dirs

  def build_log_path(self, generated_target_name: str, iteration: int):
    return os.path.join(self.work_dirs.run_logs,
                        f'{generated_target_name}-F{iteration}.log')

  def run_log_path(self, generated_target_name: str):
    return os.path.join(self.work_dirs.run_logs, f'{generated_target_name}.log')

  def create_ossfuzz_project(self, name: str, target_file: str) -> str:
    """Creates an OSS-Fuzz project with the generated target."""
    generated_project_path = os.path.join(oss_fuzz_checkout.OSS_FUZZ_DIR,
                                          'projects', name)
    if os.path.exists(generated_project_path):
      print(f'Project {generated_project_path} already exists.')
      return name

    existing_project_path = os.path.join(oss_fuzz_checkout.OSS_FUZZ_DIR,
                                         'projects', self.benchmark.project)

    shutil.copytree(existing_project_path, generated_project_path)

    # Fix public java class name in target_file
    if self.benchmark.language == 'jvm':
      with open(target_file, 'r') as file:
        code = file.read()

      new = os.path.basename(self.benchmark.target_path).replace('.java', '')
      code = code.replace('public class Fuzz', f'public class {new}')

      with open(target_file, 'w') as file:
        file.write(code)

    # Copy generated fuzzers to generated_project_path
    shutil.copyfile(
        target_file,
        os.path.join(generated_project_path, os.path.basename(target_file)))

    # Add additional statement in dockerfile to overwrite with generated fuzzer
    with open(os.path.join(generated_project_path, 'Dockerfile'), 'a') as f:
      f.write(f'\nCOPY {os.path.basename(target_file)} '
              f'{self.benchmark.target_path}\n')
    return name

  def _fix_generated_fuzz_target(self, ai_binary: str,
                                 generated_oss_fuzz_project: str,
                                 target_path: str, iteration: int,
                                 build_result: BuildResult,
                                 run_result: Optional[RunResult],
                                 logger: _Logger):
    """Fixes the generated fuzz target."""
    if build_result.succeeded:
      if run_result:
        error_desc, errors = run_result.semantic_check.get_error_info()
      else:
        logger.log(f'Warning: Build succeed but no run_result in '
                   f'{generated_oss_fuzz_project}.')
        error_desc, errors = '', []
    else:
      error_desc, errors = None, build_result.errors
    code_fixer.llm_fix(ai_binary, target_path, self.benchmark, iteration,
                       error_desc, errors, self.builder_runner.fixer_model_name)
    shutil.copyfile(
        target_path,
        os.path.join(oss_fuzz_checkout.OSS_FUZZ_DIR, 'projects',
                     generated_oss_fuzz_project, os.path.basename(target_path)))

  def triage_crash(
      self,
      ai_binary: str,
      generated_oss_fuzz_project: str,
      triaged_target_path: str,
      run_result: RunResult,
      logger: _Logger,
  ) -> str:
    """Triages the crash."""
<<<<<<< HEAD
    print('run_result.crash_info:', run_result.crash_info)
    if run_result.crash_info:
      crash_info = run_result.crash_info
      print('crash_info:', crash_info)
      crash_func_names = run_result.semantic_check.crash_func_names
=======
    if run_result.crash_info:
      crash_info = run_result.crash_info
>>>>>>> 0c362164
      return crash_triager.llm_triage(
          ai_binary,
          triaged_target_path,
          self.benchmark,
          crash_info,
<<<<<<< HEAD
          crash_func_names,
=======
>>>>>>> 0c362164
          self.builder_runner.fixer_model_name,
      )

    logger.log(f'Warning: no crash info in {generated_oss_fuzz_project}.')
    return TriageResult.NOT_APPLICABLE

  def check_target(self, ai_binary, target_path: str) -> Result:
    """Builds and runs a target."""
    generated_target_name = os.path.basename(target_path)
    sample_id = os.path.splitext(generated_target_name)[0]
    generated_oss_fuzz_project = f'{self.benchmark.id}-{sample_id}'
    generated_oss_fuzz_project = _rectify_docker_tag(generated_oss_fuzz_project)
    self.create_ossfuzz_project(generated_oss_fuzz_project, target_path)

    status_path = os.path.join(self.work_dirs.status, sample_id)
    os.makedirs(status_path, exist_ok=True)

    logger = _Logger(status_path)

    # Try building and running the new target.

    # TODO: Log build failure.
    # TODO: Log run success/failure.

    # Loop of evaluating and fixing fuzz target.
    llm_fix_count = 0
    while True:
      # 1. Evaluating generated driver.
      try:
        build_result, run_result = self.builder_runner.build_and_run(
            generated_oss_fuzz_project, target_path, llm_fix_count)
      except Exception as e:
        logger.log('Exception occurred when building and running fuzz target '
                   f'in attempt {llm_fix_count}: {e}')
        build_result = BuildResult()
        run_result = None

      gen_succ = build_result.succeeded and run_result and run_result.succeeded
      if gen_succ or llm_fix_count >= LLM_FIX_LIMIT:
        # Exit cond 1: successfully generate the fuzz target.
        # Exit cond 2: fix limit is reached.
        break

      # 2. Fixing generated driver. Skipped for jvm projects.
      if self.benchmark.language == 'jvm':
        break
      llm_fix_count += 1
      logger.log(f'Fixing {target_path} with '
                 f'{self.builder_runner.fixer_model_name}, '
                 f'attempt {llm_fix_count}.')
      try:
        self._fix_generated_fuzz_target(ai_binary, generated_oss_fuzz_project,
                                        target_path, llm_fix_count,
                                        build_result, run_result, logger)
      except Exception as e:
        logger.log('Exception occurred when fixing fuzz target in attempt '
                   f'{llm_fix_count}: {e}')
        break

    # Logs and returns the result.
    if not build_result.succeeded:
      logger.log(f'Failed to build {target_path} with '
                 f'{self.builder_runner.fixer_model_name} in '
                 f'{llm_fix_count} iterations of fixing.')
      return logger.return_result(
          Result(False, False, 0.0, 0.0, '', '', False,
                 SemanticCheckResult.NOT_APPLICABLE,
                 TriageResult.NOT_APPLICABLE))

    logger.log(f'Successfully built {target_path} with '
               f'{self.builder_runner.fixer_model_name} in '
               f'{llm_fix_count} iterations of fixing.')

    if not run_result:
      logger.log(f'Warning: no run result in {generated_oss_fuzz_project}.')
      return logger.return_result(
          Result(True, False, 0.0, 0.0, '', '', False,
                 SemanticCheckResult.NOT_APPLICABLE,
                 TriageResult.NOT_APPLICABLE))

    # Triage the crash with LLM
    logger.log(f'Triaging the crash related to {target_path} with '
               f'{self.builder_runner.fixer_model_name}.')
    run_result.triage = self.triage_crash(
        ai_binary,
        generated_oss_fuzz_project,
        target_path,
        run_result,
        logger,
    )

    if run_result.coverage_summary is None or run_result.coverage is None:
      logger.log(
          f'Warning: No cov info in run result of {generated_oss_fuzz_project}.'
      )
      return logger.return_result(
          Result(True, run_result.crashes, 0.0, 0.0, '', '',
                 not run_result.succeeded, run_result.semantic_check.type,
                 run_result.triage))

    if not run_result.succeeded:
      logger.log(f'Warning: Failed to fix semantic error '
                 f'{run_result.semantic_check.type}'
                 f' in {generated_oss_fuzz_project}.')
      return logger.return_result(
          Result(True, run_result.crashes, 0.0, 0.0,
                 run_result.coverage_report_path, run_result.reproducer_path,
                 True, run_result.semantic_check.type, run_result.triage))

    # Gets line coverage (diff) details.
    coverage_summary = self._load_existing_coverage_summary()

    total_lines = _compute_total_lines_without_fuzz_targets(
        coverage_summary, generated_target_name)
    if self.benchmark.language == 'jvm':
      # The Jacoco.xml coverage report used to generate
      # summary.json on OSS-Fuzz for JVM projects does
      # not trace the source file location. Thus the convertion
      # may miss some classes because they are not there
      # during coverage report generation.
      # This fix get the total lines calculation from the
      # jacoco.xml report of the current run directly and
      # compare with the total_lines retrieved from summary.json
      # Then the larger total_lines is used which is assumed
      # to be more accurate.
      total_lines = max(total_lines, run_result.coverage.total_lines)

    if run_result.total_pcs:
      coverage_percent = run_result.cov_pcs / run_result.total_pcs
    else:
      logger.log(f'Warning: total_pcs == 0 in {generated_oss_fuzz_project}.')
      coverage_percent = 0.0

    existing_textcov = self._load_existing_textcov()
    run_result.coverage.subtract_covered_lines(existing_textcov)

    if total_lines:
      coverage_diff = run_result.coverage.covered_lines / total_lines
    else:
      logger.log(f'Warning: total_lines == 0 in {generated_oss_fuzz_project}.')
      coverage_diff = 0.0

    logger.log(f'Result for {generated_oss_fuzz_project}: '
               f'crashes={run_result.crashes}, coverage={coverage_percent} '
               f'({run_result.cov_pcs}/{run_result.total_pcs}), '
               f'coverage diff={coverage_diff} '
               f'({run_result.coverage.covered_lines}/{total_lines})')
    return logger.return_result(
        Result(True, run_result.crashes, coverage_percent, coverage_diff,
               run_result.coverage_report_path, run_result.reproducer_path,
               not run_result.succeeded, run_result.semantic_check.type,
               run_result.triage))

  def _load_existing_coverage_summary(self) -> dict:
    """Load existing summary.json."""
    return load_existing_coverage_summary(self.benchmark.project)

  def _load_existing_textcov(self) -> textcov.Textcov:
    """Loads existing textcovs."""
    return load_existing_textcov(self.benchmark.project,
                                 self.benchmark.language)<|MERGE_RESOLUTION|>--- conflicted
+++ resolved
@@ -251,25 +251,17 @@
       logger: _Logger,
   ) -> str:
     """Triages the crash."""
-<<<<<<< HEAD
     print('run_result.crash_info:', run_result.crash_info)
     if run_result.crash_info:
       crash_info = run_result.crash_info
       print('crash_info:', crash_info)
       crash_func_names = run_result.semantic_check.crash_func_names
-=======
-    if run_result.crash_info:
-      crash_info = run_result.crash_info
->>>>>>> 0c362164
       return crash_triager.llm_triage(
           ai_binary,
           triaged_target_path,
           self.benchmark,
           crash_info,
-<<<<<<< HEAD
           crash_func_names,
-=======
->>>>>>> 0c362164
           self.builder_runner.fixer_model_name,
       )
 
