--- conflicted
+++ resolved
@@ -152,13 +152,8 @@
     return textcov.Textcov.from_python_file(f)
 
 
-<<<<<<< HEAD
 def load_existing_go_textcov(project: str) -> textcov.Textcov:
   """Loads existing textcovs for go project."""
-=======
-def load_existing_rust_textcov(project: str) -> textcov.Textcov:
-  """Loads existing textcovs for rust project."""
->>>>>>> 248a8049
   storage_client = storage.Client.create_anonymous_client()
   bucket = storage_client.bucket(OSS_FUZZ_INTROSPECTOR_BUCKET)
   blobs = storage_client.list_blobs(bucket,
@@ -173,13 +168,29 @@
     logger.info('No existing coverage report. Using empty.')
     return textcov.Textcov()
 
-<<<<<<< HEAD
   latest_dir = sorted(blobs.prefixes)[-1]  # type: ignore
   blob = bucket.blob(f'{latest_dir}fuzz.cov')
   logger.info('Loading existing fuzz.cov textcov from %s', blob.name)
   with blob.open() as f:
     return textcov.Textcov.from_go_file(f)
-=======
+
+
+def load_existing_rust_textcov(project: str) -> textcov.Textcov:
+  """Loads existing textcovs for rust project."""
+  storage_client = storage.Client.create_anonymous_client()
+  bucket = storage_client.bucket(OSS_FUZZ_INTROSPECTOR_BUCKET)
+  blobs = storage_client.list_blobs(bucket,
+                                    prefix=f'{project}/inspector-report/',
+                                    delimiter='/')
+  # Iterate through all blobs first to get the prefixes (i.e. "subdirectories").
+  for blob in blobs:
+    continue
+
+  if not blobs.prefixes:  # type: ignore
+    # No existing coverage reports.
+    logger.info('No existing coverage report. Using empty.')
+    return textcov.Textcov()
+
   # Find the latest generated textcov date.
   latest_dir = sorted(blobs.prefixes)[-1]  # type: ignore
   blobs = storage_client.list_blobs(bucket, prefix=latest_dir)
@@ -195,7 +206,6 @@
       existing_textcov.merge(textcov.Textcov.from_rust_file(f))
 
   return existing_textcov
->>>>>>> 248a8049
 
 
 def load_existing_coverage_summary(project: str) -> dict:
@@ -631,12 +641,10 @@
     if self.benchmark.language == 'python':
       return load_existing_python_textcov(self.benchmark.project)
 
-<<<<<<< HEAD
     if self.benchmark.language == 'go':
       return load_existing_go_textcov(self.benchmark.project)
-=======
+
     if self.benchmark.language == 'rust':
       return load_existing_rust_textcov(self.benchmark.project)
->>>>>>> 248a8049
 
     return load_existing_textcov(self.benchmark.project)