# Copyright 2024 Google LLC
#
# Licensed under the Apache License, Version 2.0 (the "License");
# you may not use this file except in compliance with the License.
# You may obtain a copy of the License at
#
#     http://www.apache.org/licenses/LICENSE-2.0
#
# Unless required by applicable law or agreed to in writing, software
# distributed under the License is distributed on an "AS IS" BASIS,
# WITHOUT WARRANTIES OR CONDITIONS OF ANY KIND, either express or implied.
# See the License for the specific language governing permissions and
# limitations under the License.
"""
Tools used for experiments.
"""

import atexit
import logging
import os
import shutil
import subprocess as sp
import tempfile

import yaml

from experiment import benchmark as benchmarklib

logger = logging.getLogger(__name__)

BUILD_DIR: str = 'build'
GLOBAL_TEMP_DIR: str = ''
ENABLE_CACHING = bool(int(os.getenv('OFG_USE_CACHING', '1')))
# Assume OSS-Fuzz is at repo root dir by default.
# This will change if temp_dir is used.
OSS_FUZZ_DIR: str = os.path.join(
    os.path.dirname(os.path.dirname(os.path.realpath(__file__))), 'oss-fuzz')
CLEAN_UP_OSS_FUZZ = bool(int(os.getenv('OFG_CLEAN_UP_OSS_FUZZ', '1')))

VENV_DIR: str = 'venv'


def _remove_temp_oss_fuzz_repo():
  """Deletes the temporary OSS-Fuzz directory."""
  # Ensure we aren't deleting a real repo someone cares about.
  assert not OSS_FUZZ_DIR.endswith('oss-fuzz')
  try:
    shutil.rmtree(OSS_FUZZ_DIR)
  except PermissionError as e:
    logger.warning('No permission to remove %s: %s', OSS_FUZZ_DIR, e)
  except FileNotFoundError as e:
    logger.warning('No OSS-Fuzz directory %s: %s', OSS_FUZZ_DIR, e)


def _set_temp_oss_fuzz_repo():
  """Creates a temporary directory for OSS-Fuzz repo and update |OSS_FUZZ_DIR|.
  """
  # Holding the temp directory in a global object to ensure it won't be deleted
  # before program ends.
  global GLOBAL_TEMP_DIR
  GLOBAL_TEMP_DIR = tempfile.mkdtemp()
  global OSS_FUZZ_DIR
  OSS_FUZZ_DIR = GLOBAL_TEMP_DIR
  atexit.register(_remove_temp_oss_fuzz_repo)
  _clone_oss_fuzz_repo()


def _clone_oss_fuzz_repo():
  """Clones OSS-Fuzz to |OSS_FUZZ_DIR|."""
  clone_command = [
      'git', 'clone', 'https://github.com/google/oss-fuzz', '--depth', '1',
      OSS_FUZZ_DIR
  ]
  proc = sp.Popen(clone_command,
                  stdout=sp.PIPE,
                  stderr=sp.PIPE,
                  stdin=sp.DEVNULL)
  stdout, stderr = proc.communicate()
  if proc.returncode != 0:
    logger.info(stdout)
    logger.info(stderr)


def clone_oss_fuzz(oss_fuzz_dir: str = ''):
  """Clones the OSS-Fuzz repository."""
  if oss_fuzz_dir:
    global OSS_FUZZ_DIR
    OSS_FUZZ_DIR = oss_fuzz_dir
  else:
    _set_temp_oss_fuzz_repo()

  if not os.path.exists(OSS_FUZZ_DIR):
    _clone_oss_fuzz_repo()

  if CLEAN_UP_OSS_FUZZ:
    clean_command = ['git', 'clean', '-fxd', '-e', VENV_DIR, '-e', BUILD_DIR]
    sp.run(clean_command,
           capture_output=True,
           stdin=sp.DEVNULL,
           check=True,
           cwd=OSS_FUZZ_DIR)


def postprocess_oss_fuzz() -> None:
  """Prepares the oss-fuzz directory for experiments."""
  # Write .gcloudignore to make submitting to GCB faster.
  with open(os.path.join(OSS_FUZZ_DIR, '.gcloudignore'), 'w') as f:
    f.write('__pycache__\n')
    f.write('build\n')
    f.write('.git\n')
    f.write('.pytest_cache\n')
    f.write('venv\n')

  # Set up dependencies to run OSS-Fuzz build scripts
  if os.path.exists(os.path.join(OSS_FUZZ_DIR, VENV_DIR)):
    return

  # If already in a virtualenv environment assume all is set up
  if os.environ.get('VIRTUAL_ENV', ''):
    return

  result = sp.run(['python3', '-m', 'venv', VENV_DIR],
                  check=True,
                  capture_output=True,
                  stdin=sp.DEVNULL,
                  cwd=OSS_FUZZ_DIR)
  result = sp.run([
      f'./{VENV_DIR}/bin/pip', 'install', '-r',
      'infra/build/functions/requirements.txt'
  ],
                  check=True,
                  cwd=OSS_FUZZ_DIR,
                  stdin=sp.DEVNULL,
                  capture_output=True)
  if result.returncode:
    logger.info('Failed to postprocess OSS-Fuzz (%s)', OSS_FUZZ_DIR)
    logger.info('stdout: %s', result.stdout)
    logger.info('stderr: %s', result.stderr)


def list_c_cpp_projects() -> list[str]:
  """Returns a list of all c/c++ projects from oss-fuzz."""
  projects = []
  clone_oss_fuzz()
  projects_dir = os.path.join(OSS_FUZZ_DIR, 'projects')
  for project in os.listdir(projects_dir):
    project_yaml_path = os.path.join(projects_dir, project, 'project.yaml')
    with open(project_yaml_path) as yaml_file:
      config = yaml_file.read()
      if 'language: c' in config:
        projects.append(project)
  return sorted(projects)


def get_project_language(project: str) -> str:
  """Returns the |project| language read from its project.yaml."""
  project_yaml_path = os.path.join(OSS_FUZZ_DIR, 'projects', project,
                                   'project.yaml')
  if not os.path.isfile(project_yaml_path):
    logger.warning('Failed to find the project yaml of %s, assuming it is C++',
                   project)
    return 'C++'

  with open(project_yaml_path, 'r') as benchmark_file:
    data = yaml.safe_load(benchmark_file)
    return data.get('language', 'C++')


def get_project_repository(project: str) -> str:
  """Returns the |project| repository read from its project.yaml."""
  project_yaml_path = os.path.join(OSS_FUZZ_DIR, 'projects', project,
                                   'project.yaml')
  if not os.path.isfile(project_yaml_path):
    logger.warning(
        'Failed to find the project yaml of %s, return empty repository',
        project)
    return ''

  with open(project_yaml_path, 'r') as benchmark_file:
    data = yaml.safe_load(benchmark_file)
    return data.get('main_repo', '')


def _get_project_cache_name(project: str) -> str:
  """Gets name of cached container for a project."""
  return f'gcr.io.oss-fuzz.{project}_cache'


def _get_project_cache_image_name(project: str, sanitizer: str) -> str:
  """Gets name of cached Docker image for a project and a respective
  sanitizer."""
  return ('us-central1-docker.pkg.dev/oss-fuzz/oss-fuzz-gen/'
          f'{project}-ofg-cached-{sanitizer}')


def _has_cache_build_script(project: str) -> bool:
  """Checks if a project has cached fuzzer build script."""
  cached_build_script = os.path.join('fuzzer_build_script', project)
  return os.path.isfile(cached_build_script)


def _prepare_image_cache(project: str) -> bool:
  """Prepares cached images of fuzzer build containers."""
  # Only create a cached image if we have a post-build build script
  if not _has_cache_build_script(project):
    logger.info('No cached script for %s', project)
    return False
  logger.info('%s has a cached build script', project)

  cached_container_name = _get_project_cache_name(project)
  adjusted_env = os.environ | {
      'OSS_FUZZ_SAVE_CONTAINERS_NAME': cached_container_name
  }

  logger.info('Creating a cached images')
  for sanitizer in ['address', 'coverage']:
    if is_image_cached(project, sanitizer):
      logger.info('%s::%s is already cached, reusing existing cache.', project,
                  sanitizer)
      continue

    # Pull the cache first
    pull_cmd = [
        'docker', 'pull',
        _get_project_cache_image_name(project, sanitizer)
    ]
    try:
      sp.run(pull_cmd, check=True)
      logger.info('Successfully pulled cache image for %s', project)
    except sp.CalledProcessError:
      logger.info('Failed pulling image for %s', project)

    if is_image_cached(project, sanitizer):
      logger.info('pulled image for %s::%s', project, sanitizer)
      continue

    # If pull did not work, create cached image by building using OSS-Fuzz
    # with set variable. Fail if this does not work.
    command = [
        'python3', 'infra/helper.py', 'build_fuzzers', project, '--sanitizer',
        sanitizer
    ]
    try:
      sp.run(command, cwd=OSS_FUZZ_DIR, env=adjusted_env, check=True)
    except sp.CalledProcessError:
      logger.info('Failed to build fuzzer for %s.', project)
      return False

    # Commit the container to an image
    cached_image_name = _get_project_cache_image_name(project, sanitizer)

    command = ['docker', 'commit', cached_container_name, cached_image_name]
    try:
      sp.run(command, check=True)
    except sp.CalledProcessError:
      logger.info('Could not rename image.')
      return False
    logger.info('Created cached image %s', cached_image_name)

    # Delete the container we created
    command = ['docker', 'container', 'rm', cached_container_name]
    try:
      sp.run(command, check=True)
    except sp.CalledProcessError:
      logger.info('Could not rename image.')
  return True


def prepare_cached_images(
    experiment_targets: list[benchmarklib.Benchmark]) -> None:
  """Builds cached Docker images for a set of targets."""
  all_projects = set()
  for benchmark in experiment_targets:
    all_projects.add(benchmark.project)

  logger.info('Preparing cache for %d projects', len(all_projects))

  for project in all_projects:
    _prepare_image_cache(project)


def is_image_cached(project_name: str, sanitizer: str) -> bool:
  """Checks whether a project has a cached Docker image post fuzzer
  building."""
  cached_image_name = _get_project_cache_image_name(project_name, sanitizer)
  try:
    sp.run(
        ['docker', 'manifest', 'inspect', cached_image_name],
        check=True,
        stdin=sp.DEVNULL,
        stdout=sp.DEVNULL,
        stderr=sp.STDOUT,
    )
    return True
  except sp.CalledProcessError:
    return False


def rewrite_project_to_cached_project_chronos(generated_project) -> None:
  """Rewrites Dockerfile to work with Chronos builds"""

  generated_project_folder = os.path.join(OSS_FUZZ_DIR, 'projects',
                                          generated_project)

  # Check if there is an original Dockerfile, because we should use that in
  # case,as otherwise the "Dockerfile" may be a copy of another sanitizer.
  original_dockerfile = os.path.join(generated_project_folder, 'Dockerfile')
  with open(original_dockerfile, 'r') as f:
    docker_content = f.read()

  arg_line = 'ARG CACHE_IMAGE=gcr.io/MUST_PROVIDE_IMAGE'
  docker_content = arg_line + '\n' + docker_content
  docker_content = docker_content.replace(
      'FROM gcr.io/oss-fuzz-base/base-builder', 'FROM $CACHE_IMAGE')

  # Now comment out everything except the first FROM and the last COPY that
  # was added earlier in the OFG process.
  arg_line = -1
  workdir_line = -1
  from_line = -1
  copy_fuzzer_line = -1

  for line_idx, line in enumerate(docker_content.split('\n')):
    if line.startswith('WORKDIR') and workdir_line == -1:
      # OSS-Fuzz infra relies on parsing WORKDIR.
      workdir_line = line_idx
    if line.startswith('ARG') and arg_line == -1:
      arg_line = line_idx
    if line.startswith('FROM') and from_line == -1:
      from_line = line_idx
    if line.startswith('COPY'):
      copy_fuzzer_line = line_idx

  lines_to_keep = {arg_line, from_line, copy_fuzzer_line, workdir_line}
  new_content = ''
  for line_idx, line in enumerate(docker_content.split('\n')):
    if line_idx not in lines_to_keep:
      new_content += f'# {line}\n'
    else:
      new_content += f'{line}\n'

  # Overwrite the existing one
  with open(original_dockerfile, 'w') as f:
    f.write(new_content)


def rewrite_project_to_cached_project(project_name: str, generated_project: str,
                                      sanitizer: str) -> None:
  """Rewrites Dockerfile of a project to enable cached build scripts."""
  cached_image_name = _get_project_cache_image_name(project_name, sanitizer)

  generated_project_folder = os.path.join(OSS_FUZZ_DIR, 'projects',
                                          generated_project)

  cached_dockerfile = os.path.join(generated_project_folder,
                                   f'Dockerfile_{sanitizer}_cached')
  if os.path.isfile(cached_dockerfile):
    logger.info('Already converted')
    return

  # Check if there is an original Dockerfile, because we should use that in
  # case,as otherwise the "Dockerfile" may be a copy of another sanitizer.
  original_dockerfile = os.path.join(generated_project_folder,
                                     'Dockerfile_original')
  if not os.path.isfile(original_dockerfile):
    dockerfile = os.path.join(generated_project_folder, 'Dockerfile')
    shutil.copy(dockerfile, original_dockerfile)

  with open(original_dockerfile, 'r') as f:
    docker_content = f.read()

  docker_content = docker_content.replace(
      'FROM gcr.io/oss-fuzz-base/base-builder', f'FROM {cached_image_name}')

  # Now comment out everything except the first FROM and the last two Dockers
  from_line = -1
  copy_fuzzer_line = -1
  copy_build_line = -1

  for line_idx, line in enumerate(docker_content.split('\n')):
    if line.startswith('FROM') and from_line == -1:
      from_line = line_idx
    if line.startswith('COPY'):
      copy_fuzzer_line = copy_build_line
      copy_build_line = line_idx

  lines_to_keep = {from_line, copy_fuzzer_line, copy_build_line}
  new_content = ''
  for line_idx, line in enumerate(docker_content.split('\n')):
    if line_idx not in lines_to_keep:
      new_content += f'# {line}\n'
    else:
      new_content += f'{line}\n'

  # Overwrite the existing one
  with open(cached_dockerfile, 'w') as f:
    f.write(new_content)


def prepare_build(project_name, sanitizer, generated_project):
  """Prepares the correct Dockerfile to be used for cached builds."""
  generated_project_folder = os.path.join(OSS_FUZZ_DIR, 'projects',
                                          generated_project)
  if not ENABLE_CACHING:
    return
  dockerfile_to_use = os.path.join(generated_project_folder, 'Dockerfile')
  original_dockerfile = os.path.join(generated_project_folder,
                                     'Dockerfile_original')
  if is_image_cached(project_name, sanitizer):
    logger.info('Using cached dockerfile')
    cached_dockerfile = os.path.join(generated_project_folder,
                                     f'Dockerfile_{sanitizer}_cached')
    shutil.copy(cached_dockerfile, dockerfile_to_use)
  else:
    logger.info('Using original dockerfile')
    shutil.copy(original_dockerfile, dockerfile_to_use)


<<<<<<< HEAD
def image_exists(image_name: str) -> bool:
  """Checks if the given |image_name| exits."""
=======
def _image_exists_locally(image_name: str, project_name: str) -> bool:
  """Checks if the given |image_name| exits locally."""
>>>>>>> 9bcf2f0a
  try:
    all_images = sp.run(['docker', 'images', '--format', '{{.Repository}}'],
                        stdout=sp.PIPE,
                        text=True,
                        check=True).stdout.splitlines()
    if image_name in all_images:
      logger.info('Will use local cached images of %s: %s', project_name,
                  image_name)
      return True
  except sp.CalledProcessError:
    logger.warning('Unable to use local cached image of %s: %s', project_name,
                   image_name)
  return False


def _image_exists_online(image_name: str, project_name: str) -> bool:
  """Checks if the given |image_name| exits in the cloud registry."""
  online_image_name = _get_project_cache_image_name(project_name, 'address')
  try:
    sp.run(['docker', 'pull', online_image_name],
           stdout=sp.PIPE,
           text=True,
           check=True)
    logger.info('Pulled online cached images of %s: %s', project_name,
                online_image_name)
    sp.run([
        'docker', 'run', '--entrypoint', '/usr/local/bin/recompile',
        online_image_name
    ],
           stdout=sp.PIPE,
           text=True,
           check=True)

    sp.run(['docker', 'tag', online_image_name, image_name],
           stdout=sp.PIPE,
           text=True,
           check=True)
    logger.info('Will use online cached images: %s', project_name)
    return True
  except sp.CalledProcessError:
    logger.warning('Unable to use online cached images: %s', project_name)
    return False


def prepare_project_image(project: str) -> str:
  """Prepares original image of the |project|'s fuzz target build container."""
  image_name = f'gcr.io/oss-fuzz/{project}'
<<<<<<< HEAD
  if image_exists(image_name):
=======
  if (_image_exists_locally(image_name, project_name=project) or
      _image_exists_online(image_name, project_name=project)):
>>>>>>> 9bcf2f0a
    logger.info('Using existing project image for %s', project)
    return image_name
  logger.info('Unable to find existing project image for %s', project)
  adjusted_env = os.environ | {
      'FUZZING_LANGUAGE': get_project_language(project)
  }
  command = ['python3', 'infra/helper.py', 'build_image', '--pull', project]
  try:
    sp.run(command, cwd=OSS_FUZZ_DIR, env=adjusted_env, check=True)
    logger.info('Successfully build project image for %s', project)
    return image_name
  except sp.CalledProcessError:
    logger.info('Failed to build project image for %s', project)
    return ''<|MERGE_RESOLUTION|>--- conflicted
+++ resolved
@@ -416,13 +416,8 @@
     shutil.copy(original_dockerfile, dockerfile_to_use)
 
 
-<<<<<<< HEAD
 def image_exists(image_name: str) -> bool:
   """Checks if the given |image_name| exits."""
-=======
-def _image_exists_locally(image_name: str, project_name: str) -> bool:
-  """Checks if the given |image_name| exits locally."""
->>>>>>> 9bcf2f0a
   try:
     all_images = sp.run(['docker', 'images', '--format', '{{.Repository}}'],
                         stdout=sp.PIPE,
@@ -470,12 +465,8 @@
 def prepare_project_image(project: str) -> str:
   """Prepares original image of the |project|'s fuzz target build container."""
   image_name = f'gcr.io/oss-fuzz/{project}'
-<<<<<<< HEAD
-  if image_exists(image_name):
-=======
   if (_image_exists_locally(image_name, project_name=project) or
       _image_exists_online(image_name, project_name=project)):
->>>>>>> 9bcf2f0a
     logger.info('Using existing project image for %s', project)
     return image_name
   logger.info('Unable to find existing project image for %s', project)
