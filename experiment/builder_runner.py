--- conflicted
+++ resolved
@@ -243,15 +243,9 @@
             LIBFUZZER_LOG_STACK_FRAME_LLVM2 not in stack_frame and
             LIBFUZZER_LOG_STACK_FRAME_CPP not in stack_frame)
 
-<<<<<<< HEAD
-  def _parse_libfuzzer_logs(self, log_handle) -> ParseResult:
-=======
-  def _parse_libfuzzer_logs(
-      self,
-      log_handle,
-      check_cov_increase: bool = True
-  ) -> tuple[int, int, bool, SemanticCheckResult]:
->>>>>>> 2f16027d
+  def _parse_libfuzzer_logs(self,
+                            log_handle,
+                            check_cov_increase: bool = True) -> ParseResult:
     """Parses libFuzzer logs."""
     lines = None
     try:
@@ -311,13 +305,8 @@
       # of using parameter `size`.
       # TODO(dongge): Refine this, 1) Merge this with the other oom case found
       # from reproducer name; 2) Capture the actual number in (malloc(\d+)).
-<<<<<<< HEAD
-      if 'out-of-memory' in symptom:
+      if 'out-of-memory' in symptom or 'out of memory' in symptom:
         return cov_pcs, total_pcs, True, crash_info, SemanticCheckResult(
-=======
-      if 'out-of-memory' in symptom or 'out of memory' in symptom:
-        return cov_pcs, total_pcs, True, SemanticCheckResult(
->>>>>>> 2f16027d
             SemanticCheckResult.FP_OOM, symptom, crash_stacks)
 
       # FP case 2: fuzz target crashes at init or first few rounds.
@@ -340,26 +329,15 @@
                                    symptom, crash_stacks)
             break
 
-<<<<<<< HEAD
-    else:
-      crash_info = ''
-
-      # Another error fuzz target case: no cov increase.
-      if initcov is not None and donecov is not None:
-        if initcov == donecov:
-          return cov_pcs, total_pcs, False, crash_info, SemanticCheckResult(
-              SemanticCheckResult.NO_COV_INCREASE)
-=======
     elif initcov == donecov and lastround is not None:
       # Another error fuzz target case: no cov increase.
       # A special case is initcov == donecov == None, which indicates no
       # interesting inputs were found. This may happen if the target rejected
       # all inputs we tried.
-      return cov_pcs, total_pcs, False, SemanticCheckResult(
+      return cov_pcs, total_pcs, False, '', SemanticCheckResult(
           SemanticCheckResult.NO_COV_INCREASE)
->>>>>>> 2f16027d
-
-    return cov_pcs, total_pcs, crashes, crash_info, SemanticCheckResult(
+
+    return cov_pcs, total_pcs, crashes, '', SemanticCheckResult(
         SemanticCheckResult.NO_SEMANTIC_ERR)
 
   def build_and_run(self, generated_project: str, target_path: str,
@@ -415,18 +393,13 @@
     # Parse libfuzzer logs to get fuzz target runtime details.
     with open(self.work_dirs.run_logs_target(benchmark_target_name, iteration),
               'rb') as f:
-<<<<<<< HEAD
-      run_result.cov_pcs, run_result.total_pcs, \
-        run_result.crashes, run_result.crash_info, \
-          run_result.semantic_check = self._parse_libfuzzer_logs(f)
-=======
       # In many case JVM projects won't have much cov
       # difference in short running. Adding the flag for JVM
       # projects to temporary skip the checking of coverage change.
       flag = not self.benchmark.language == 'jvm'
-      run_result.cov_pcs, run_result.total_pcs, run_result.crashes, \
-                run_result.semantic_check = self._parse_libfuzzer_logs(f, flag)
->>>>>>> 2f16027d
+      run_result.cov_pcs, run_result.total_pcs, \
+        run_result.crashes, run_result.crash_info, \
+          run_result.semantic_check = self._parse_libfuzzer_logs(f, flag)
       run_result.succeeded = not run_result.semantic_check.has_err
 
     return build_result, run_result
