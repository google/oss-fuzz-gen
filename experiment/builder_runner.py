--- conflicted
+++ resolved
@@ -27,7 +27,6 @@
 import uuid
 from collections import namedtuple
 from typing import Any, Optional
-from collections import namedtuple
 
 from google.cloud import storage
 
@@ -38,7 +37,6 @@
 from llm_toolkit import code_fixer
 from llm_toolkit.crash_triager import TriageResult
 from llm_toolkit.models import DefaultModel
-from llm_toolkit.crash_triager import TriageResult
 
 # The directory in the oss-fuzz image
 JCC_DIR = '/usr/local/bin'
@@ -258,13 +256,8 @@
     except MemoryError as e:
       # Some logs from abnormal fuzz targets are too large to be parsed.
       logging.error('%s is too large to parse: %s', log_handle.name, e)
-<<<<<<< HEAD
-      return 0, 0, False, '', SemanticCheckResult(
-          SemanticCheckResult.LOG_MESS_UP)
-=======
       return ParseResult(0, 0, False, '',
                          SemanticCheckResult(SemanticCheckResult.LOG_MESS_UP))
->>>>>>> 5442568b
 
     cov_pcs, total_pcs, crashes = 0, 0, False
 
@@ -299,58 +292,37 @@
       # Null-deref, normally indicating inadequate parameter initialization or
       # wrong function usage.
       if symptom == 'null-deref':
-<<<<<<< HEAD
-        return cov_pcs, total_pcs, True, crash_info, SemanticCheckResult(
-            SemanticCheckResult.NULL_DEREF, symptom, crash_stacks)
-=======
         return ParseResult(
             cov_pcs, total_pcs, True, crash_info,
             SemanticCheckResult(SemanticCheckResult.NULL_DEREF, symptom,
                                 crash_stacks))
->>>>>>> 5442568b
 
       # Signal, normally indicating assertion failure due to inadequate
       # parameter initialization or wrong function usage.
       if symptom == 'signal':
-<<<<<<< HEAD
-        return cov_pcs, total_pcs, True, crash_info, SemanticCheckResult(
-            SemanticCheckResult.SIGNAL, symptom, crash_stacks)
-=======
         return ParseResult(
             cov_pcs, total_pcs, True, crash_info,
             SemanticCheckResult(SemanticCheckResult.SIGNAL, symptom,
                                 crash_stacks))
->>>>>>> 5442568b
 
       # OOM, normally indicating malloc's parameter is too large, e.g., because
       # of using parameter `size`.
       # TODO(dongge): Refine this, 1) Merge this with the other oom case found
       # from reproducer name; 2) Capture the actual number in (malloc(\d+)).
       if 'out-of-memory' in symptom or 'out of memory' in symptom:
-<<<<<<< HEAD
-        return cov_pcs, total_pcs, True, crash_info, SemanticCheckResult(
-            SemanticCheckResult.FP_OOM, symptom, crash_stacks)
-=======
         return ParseResult(
             cov_pcs, total_pcs, True, crash_info,
             SemanticCheckResult(SemanticCheckResult.FP_OOM, symptom,
                                 crash_stacks))
->>>>>>> 5442568b
 
       # FP case 2: fuzz target crashes at init or first few rounds.
       if lastround is None or lastround <= EARLY_FUZZING_ROUND_THRESHOLD:
         # No cov line has been identified or only INITED round has been passed.
         # This is very likely the false positive cases.
-<<<<<<< HEAD
-        return cov_pcs, total_pcs, True, crash_info, \
-               SemanticCheckResult(SemanticCheckResult.FP_NEAR_INIT_CRASH,\
-                             symptom, crash_stacks)
-=======
         return ParseResult(
             cov_pcs, total_pcs, True, crash_info,
             SemanticCheckResult(SemanticCheckResult.FP_NEAR_INIT_CRASH, symptom,
                                 crash_stacks))
->>>>>>> 5442568b
 
       # FP case 3: 1st func of the 1st thread stack is in fuzz target.
       if len(crash_stacks) > 0:
@@ -359,15 +331,6 @@
         for stack_frame in first_stack[:1]:
           if self._stack_func_is_of_testing_project(stack_frame):
             if 'LLVMFuzzerTestOneInput' in stack_frame:
-<<<<<<< HEAD
-              return cov_pcs, total_pcs, True, crash_info, \
-                     SemanticCheckResult(SemanticCheckResult.FP_TARGET_CRASH,\
-                                   symptom, crash_stacks)
-            break
-
-      return cov_pcs, total_pcs, True, crash_info, SemanticCheckResult(
-          SemanticCheckResult.NO_SEMANTIC_ERR, symptom, crash_stacks)
-=======
               return ParseResult(
                   cov_pcs, total_pcs, True, crash_info,
                   SemanticCheckResult(SemanticCheckResult.FP_TARGET_CRASH,
@@ -378,27 +341,18 @@
           cov_pcs, total_pcs, True, crash_info,
           SemanticCheckResult(SemanticCheckResult.NO_SEMANTIC_ERR, symptom,
                               crash_stacks))
->>>>>>> 5442568b
 
     elif initcov == donecov and lastround is not None:
       # Another error fuzz target case: no cov increase.
       # A special case is initcov == donecov == None, which indicates no
       # interesting inputs were found. This may happen if the target rejected
       # all inputs we tried.
-<<<<<<< HEAD
-      return cov_pcs, total_pcs, False, '', SemanticCheckResult(
-          SemanticCheckResult.NO_COV_INCREASE)
-
-    return cov_pcs, total_pcs, crashes, '', SemanticCheckResult(
-        SemanticCheckResult.NO_SEMANTIC_ERR)
-=======
       return ParseResult(
           cov_pcs, total_pcs, False, '',
           SemanticCheckResult(SemanticCheckResult.NO_COV_INCREASE))
 
     return ParseResult(cov_pcs, total_pcs, crashes, '',
                        SemanticCheckResult(SemanticCheckResult.NO_SEMANTIC_ERR))
->>>>>>> 5442568b
 
   def build_and_run(self, generated_project: str, target_path: str,
                     iteration: int) -> tuple[BuildResult, Optional[RunResult]]:
