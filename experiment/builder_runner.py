--- conflicted
+++ resolved
@@ -380,16 +380,12 @@
                                       symptom, crash_stacks, crash_func))
             break
 
-<<<<<<< HEAD
       return ParseResult(
           cov_pcs, total_pcs, True, crash_info,
           SemanticCheckResult(SemanticCheckResult.NO_SEMANTIC_ERR, symptom,
                               crash_stacks, crash_func))
 
-    if initcov == donecov and lastround is not None:
-=======
     elif check_cov_increase and initcov == donecov and lastround is not None:
->>>>>>> 79330fbb
       # Another error fuzz target case: no cov increase.
       # A special case is initcov == donecov == None, which indicates no
       # interesting inputs were found. This may happen if the target rejected
@@ -432,7 +428,6 @@
         benchmark_target_name, iteration)
     build_result.succeeded = self.build_target_local(generated_project,
                                                      benchmark_log_path)
-<<<<<<< HEAD
 
     #TODO: DELETE
     print('project_name:', project_name)
@@ -442,15 +437,6 @@
     print('project_target_name:', project_target_name)
     print('benchmark_log_path:', benchmark_log_path)
 
-    # Copy err.log into work dir.
-    try:
-      shutil.copyfile(
-          os.path.join(get_build_artifact_dir(generated_project, "workspace"),
-                       'err.log'),
-          self.work_dirs.error_logs_target(benchmark_target_name, iteration))
-    except FileNotFoundError as e:
-      logging.error('Cannot get err.log for %s: %s', generated_project, e)
-=======
     # Copy err.log into work dir (Ignored for JVM projects)
     if language != 'jvm':
       try:
@@ -461,7 +447,6 @@
       except FileNotFoundError as e:
         logging.error('Cannot get err.log for %s: %s', generated_project, e)
 
->>>>>>> 79330fbb
     if not build_result.succeeded:
       errors = code_fixer.extract_error_message(benchmark_log_path,
                                                 project_target_name)
