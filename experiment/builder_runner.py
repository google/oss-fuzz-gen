--- conflicted
+++ resolved
@@ -261,10 +261,7 @@
 
   def _parse_libfuzzer_logs(self,
                             log_handle,
-<<<<<<< HEAD
                             project_name: str,
-=======
->>>>>>> 4229fd6f
                             check_cov_increase: bool = True) -> ParseResult:
     """Parses libFuzzer logs."""
     lines = None
@@ -306,15 +303,11 @@
     if crashes:
       symptom = SemanticCheckResult.extract_symptom(fuzzlog)
       crash_stacks = self._parse_stacks_from_libfuzzer_logs(lines)
-<<<<<<< HEAD
       crash_funcs = self._parse_func_from_stacks(project_name, crash_stacks)
       crash_info = SemanticCheckResult.extract_crash_info(fuzzlog)
 
       print('crash stack:\n', crash_stacks)
       print('crash funcs:\n', crash_funcs)
-=======
-      crash_info = SemanticCheckResult.extract_crash_info(fuzzlog)
->>>>>>> 4229fd6f
 
       # FP case 1: Common fuzz target errors.
       # Null-deref, normally indicating inadequate parameter initialization or
@@ -323,11 +316,7 @@
         return ParseResult(
             cov_pcs, total_pcs, True, crash_info,
             SemanticCheckResult(SemanticCheckResult.NULL_DEREF, symptom,
-<<<<<<< HEAD
                                 crash_stacks, crash_funcs))
-=======
-                                crash_stacks))
->>>>>>> 4229fd6f
 
       # Signal, normally indicating assertion failure due to inadequate
       # parameter initialization or wrong function usage.
@@ -335,11 +324,7 @@
         return ParseResult(
             cov_pcs, total_pcs, True, crash_info,
             SemanticCheckResult(SemanticCheckResult.SIGNAL, symptom,
-<<<<<<< HEAD
                                 crash_stacks, crash_funcs))
-=======
-                                crash_stacks))
->>>>>>> 4229fd6f
 
       # OOM, normally indicating malloc's parameter is too large, e.g., because
       # of using parameter `size`.
@@ -349,11 +334,7 @@
         return ParseResult(
             cov_pcs, total_pcs, True, crash_info,
             SemanticCheckResult(SemanticCheckResult.FP_OOM, symptom,
-<<<<<<< HEAD
                                 crash_stacks, crash_funcs))
-=======
-                                crash_stacks))
->>>>>>> 4229fd6f
 
       # FP case 2: fuzz target crashes at init or first few rounds.
       if lastround is None or lastround <= EARLY_FUZZING_ROUND_THRESHOLD:
@@ -362,11 +343,7 @@
         return ParseResult(
             cov_pcs, total_pcs, True, crash_info,
             SemanticCheckResult(SemanticCheckResult.FP_NEAR_INIT_CRASH, symptom,
-<<<<<<< HEAD
                                 crash_stacks, crash_funcs))
-=======
-                                crash_stacks))
->>>>>>> 4229fd6f
 
       # FP case 3: 1st func of the 1st thread stack is in fuzz target.
       if len(crash_stacks) > 0:
@@ -378,25 +355,15 @@
               return ParseResult(
                   cov_pcs, total_pcs, True, crash_info,
                   SemanticCheckResult(SemanticCheckResult.FP_TARGET_CRASH,
-<<<<<<< HEAD
                                       symptom, crash_stacks, crash_funcs))
-=======
-                                      symptom, crash_stacks))
->>>>>>> 4229fd6f
             break
 
       return ParseResult(
           cov_pcs, total_pcs, True, crash_info,
           SemanticCheckResult(SemanticCheckResult.NO_SEMANTIC_ERR, symptom,
-<<<<<<< HEAD
                               crash_stacks, crash_funcs))
 
-    elif initcov == donecov and lastround is not None:
-=======
-                              crash_stacks))
-
     if initcov == donecov and lastround is not None:
->>>>>>> 4229fd6f
       # Another error fuzz target case: no cov increase.
       # A special case is initcov == donecov == None, which indicates no
       # interesting inputs were found. This may happen if the target rejected
@@ -476,11 +443,7 @@
       flag = not self.benchmark.language == 'jvm'
       run_result.cov_pcs, run_result.total_pcs, \
         run_result.crashes, run_result.crash_info, \
-<<<<<<< HEAD
           run_result.semantic_check = self._parse_libfuzzer_logs(f, project_name, flag)
-=======
-          run_result.semantic_check = self._parse_libfuzzer_logs(f, flag)
->>>>>>> 4229fd6f
       run_result.succeeded = not run_result.semantic_check.has_err
 
     return build_result, run_result
