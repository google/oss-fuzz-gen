--- conflicted
+++ resolved
@@ -79,15 +79,9 @@
     match = cls.INFO_CRASH.search(fuzzlog)
     if match:
       return match.group(0)
-<<<<<<< HEAD
-    else:
-      logging.warning('Failed to match crash information.')
-      return ''
-=======
 
     logging.warning('Failed to match crash information.')
     return ''
->>>>>>> 4229fd6f
 
   def __init__(self,
                err_type: str,
