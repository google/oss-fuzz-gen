--- conflicted
+++ resolved
@@ -219,11 +219,8 @@
         'files': files,
         'decl': decl,
         'header': header,
-<<<<<<< HEAD
         'typedef': typedef,
-=======
         'tests_xrefs': tests_xrefs,
->>>>>>> ab3ea465
     }
 
     logging.info('Context: %s', context_info)
