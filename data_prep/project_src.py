--- conflicted
+++ resolved
@@ -313,19 +313,17 @@
           interesting_filepaths.append(path)
         if path.endswith('.py'):
           potential_harnesses.append(path)
-<<<<<<< HEAD
       elif language == 'go':
         # For Rust
         if path.endswith(tuple(interesting_filenames)):
           interesting_filepaths.append(path)
         if path.endswith(('.go', '.cgo')):
-=======
+          potential_harnesses.append(path)
       elif language == 'rust':
         # For Rust
         if path.endswith(tuple(interesting_filenames)):
           interesting_filepaths.append(path)
         if path.endswith('.rs'):
->>>>>>> 248a8049
           potential_harnesses.append(path)
       else:
         # For C/C++
