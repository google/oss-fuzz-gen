#!/usr/bin/env python3
# Copyright 2024 Google LLC
#
# Licensed under the Apache License, Version 2.0 (the "License");
# you may not use this file except in compliance with the License.
# You may obtain a copy of the License at
#
#     http://www.apache.org/licenses/LICENSE-2.0
#
# Unless required by applicable law or agreed to in writing, software
# distributed under the License is distributed on an "AS IS" BASIS,
# WITHOUT WARRANTIES OR CONDITIONS OF ANY KIND, either express or implied.
# See the License for the specific language governing permissions and
# limitations under the License.
"""Interacts with FuzzIntrospector APIs"""

import argparse
import json
import logging
import os
import random
import re
import subprocess
import sys
import time
from typing import Any, Dict, List, Optional, OrderedDict, TypeVar
from urllib.parse import urlencode

import requests
from google.cloud import storage

from data_prep import project_src
from experiment import benchmark as benchmarklib
from experiment import oss_fuzz_checkout

logger = logging.getLogger(__name__)

T = TypeVar('T', str, list, dict, int)  # Generic type.

TIMEOUT = 45
MAX_RETRY = 5

BENCHMARK_ROOT: str = './benchmark-sets'
BENCHMARK_DIR: str = f'{BENCHMARK_ROOT}/comparison'
GENERATED_BENCHMARK: str = 'generated-benchmark-'

USE_FI_TO_GET_TARGETS = bool(int(os.getenv('OSS_FI_TO_GET_TARGETS', '1')))

# By default exclude static functions when identifying fuzz target candidates
# to generate benchmarks.
ORACLE_AVOID_STATIC_FUNCTIONS = bool(
    int(os.getenv('OSS_FUZZ_AVOID_STATIC_FUNCTIONS', '1')))
ORACLE_ONLY_REFERENCED_FUNCTIONS = bool(
    int(os.getenv('OSS_FUZZ_ONLY_REFERENCED_FUNCTIONS', '0')))
ORACLE_ONLY_FUNCTIONS_WITH_HEADER_DECLARATIONS = bool(
    int(os.getenv('OSS_FUZZ_ONLY_FUNCS_WITH_HEADER_DECLARATION', '1')))

DEFAULT_INTROSPECTOR_ENDPOINT = 'https://introspector.oss-fuzz.com/api'
INTROSPECTOR_ENDPOINT = ''
INTROSPECTOR_CFG = ''
INTROSPECTOR_ORACLE_FAR_REACH = ''
INTROSPECTOR_ORACLE_KEYWORD = ''
INTROSPECTOR_ORACLE_EASY_PARAMS = ''
INTROSPECTOR_ORACLE_ALL_PUBLIC_CANDIDATES = ''
INTROSPECTOR_ORACLE_OPTIMAL = ''
INTROSPECTOR_ORACLE_ALL_TESTS = ''
INTROSPECTOR_ORACLE_ALL_TESTS_XREF = ''
INTROSPECTOR_FUNCTION_SOURCE = ''
INTROSPECTOR_PROJECT_SOURCE = ''
INTROSPECTOR_XREF = ''
INTROSPECTOR_TYPE = ''
INTROSPECTOR_FUNC_SIG = ''
INTROSPECTOR_ADDR_TYPE = ''
INTROSPECTOR_ALL_HEADER_FILES = ''
INTROSPECTOR_ALL_FUNC_TYPES = ''
INTROSPECTOR_ALL_TYPE_DEFINITION = ''
INTROSPECTOR_TEST_SOURCE = ''
INTROSPECTOR_HARNESS_SOURCE_AND_EXEC = ''
INTROSPECTOR_LANGUAGE_STATS = ''
INTROSPECTOR_GET_TARGET_FUNCTION = ''
INTROSPECTOR_CHECK_MACRO = ''

INTROSPECTOR_HEADERS_FOR_FUNC = ''
INTROSPECTOR_SAMPLE_XREFS = ''
INTROSPECTOR_ALL_JVM_SOURCE_PATH = ''
INTROSPECTOR_FUNCTION_WITH_MATCHING_RETURN_TYPE = ''
INTROSPECTOR_JVM_PROPERTIES = ''
INTROSPECTOR_JVM_PUBLIC_CLASSES = ''


def get_oracle_dict() -> Dict[str, Any]:
  """Returns the oracles available to identify targets."""
  # Do this in a function to allow for forward-declaration of functions below.
  oracle_dict = {
      'far-reach-low-coverage': query_introspector_for_far_reach_low_cov,
      'low-cov-with-fuzz-keyword': query_introspector_for_keyword_targets,
      'easy-params-far-reach': query_introspector_for_easy_param_targets,
      'optimal-targets': query_introspector_for_optimal_targets,
      'test-migration': query_introspector_for_tests,
      'all-public-candidates': query_introspector_all_public_candidates,
  }
  return oracle_dict


def set_introspector_endpoints(endpoint):
  """Sets URLs for Fuzz Introspector endpoints to local or remote endpoints."""
  global INTROSPECTOR_ENDPOINT, INTROSPECTOR_CFG, INTROSPECTOR_FUNC_SIG, \
      INTROSPECTOR_FUNCTION_SOURCE, INTROSPECTOR_PROJECT_SOURCE, \
      INTROSPECTOR_XREF, INTROSPECTOR_TYPE, INTROSPECTOR_ORACLE_FAR_REACH, \
      INTROSPECTOR_ORACLE_KEYWORD, INTROSPECTOR_ADDR_TYPE, \
      INTROSPECTOR_ALL_HEADER_FILES, INTROSPECTOR_ALL_FUNC_TYPES, \
      INTROSPECTOR_SAMPLE_XREFS, INTROSPECTOR_ORACLE_EASY_PARAMS, \
      INTROSPECTOR_ORACLE_ALL_PUBLIC_CANDIDATES, \
      INTROSPECTOR_ALL_JVM_SOURCE_PATH, INTROSPECTOR_ORACLE_OPTIMAL, \
      INTROSPECTOR_HEADERS_FOR_FUNC, \
      INTROSPECTOR_FUNCTION_WITH_MATCHING_RETURN_TYPE, \
      INTROSPECTOR_ORACLE_ALL_TESTS, INTROSPECTOR_JVM_PROPERTIES, \
      INTROSPECTOR_TEST_SOURCE, INTROSPECTOR_HARNESS_SOURCE_AND_EXEC, \
      INTROSPECTOR_JVM_PUBLIC_CLASSES, INTROSPECTOR_LANGUAGE_STATS, \
<<<<<<< HEAD
      INTROSPECTOR_GET_TARGET_FUNCTION, INTROSPECTOR_ORACLE_ALL_TESTS_XREF
=======
      INTROSPECTOR_GET_TARGET_FUNCTION, INTROSPECTOR_ALL_TYPE_DEFINITION, \
      INTROSPECTOR_CHECK_MACRO
>>>>>>> 38eeb7b8

  INTROSPECTOR_ENDPOINT = endpoint

  INTROSPECTOR_CFG = f'{INTROSPECTOR_ENDPOINT}/annotated-cfg'
  INTROSPECTOR_ORACLE_FAR_REACH = (
      f'{INTROSPECTOR_ENDPOINT}/far-reach-but-low-coverage')
  INTROSPECTOR_ORACLE_KEYWORD = (
      f'{INTROSPECTOR_ENDPOINT}/far-reach-low-cov-fuzz-keyword')
  INTROSPECTOR_ORACLE_EASY_PARAMS = (
      f'{INTROSPECTOR_ENDPOINT}/easy-params-far-reach')
  INTROSPECTOR_ORACLE_ALL_PUBLIC_CANDIDATES = (
      f'{INTROSPECTOR_ENDPOINT}/all-public-candidates')
  INTROSPECTOR_ORACLE_OPTIMAL = f'{INTROSPECTOR_ENDPOINT}/optimal-targets'
  INTROSPECTOR_FUNCTION_SOURCE = f'{INTROSPECTOR_ENDPOINT}/function-source-code'
  INTROSPECTOR_PROJECT_SOURCE = f'{INTROSPECTOR_ENDPOINT}/project-source-code'
  INTROSPECTOR_TEST_SOURCE = f'{INTROSPECTOR_ENDPOINT}/project-test-code'
  INTROSPECTOR_XREF = f'{INTROSPECTOR_ENDPOINT}/all-cross-references'
  INTROSPECTOR_TYPE = f'{INTROSPECTOR_ENDPOINT}/type-info'
  INTROSPECTOR_FUNC_SIG = f'{INTROSPECTOR_ENDPOINT}/function-signature'
  INTROSPECTOR_ADDR_TYPE = (
      f'{INTROSPECTOR_ENDPOINT}/addr-to-recursive-dwarf-info')
  INTROSPECTOR_ALL_HEADER_FILES = f'{INTROSPECTOR_ENDPOINT}/all-header-files'
  INTROSPECTOR_ALL_FUNC_TYPES = f'{INTROSPECTOR_ENDPOINT}/func-debug-types'
  INTROSPECTOR_ALL_TYPE_DEFINITION = (
      f'{INTROSPECTOR_ENDPOINT}/full-type-definition')
  INTROSPECTOR_HEADERS_FOR_FUNC = (
      f'{INTROSPECTOR_ENDPOINT}/get-header-files-needed-for-function')
  INTROSPECTOR_SAMPLE_XREFS = (
      f'{INTROSPECTOR_ENDPOINT}/sample-cross-references')
  INTROSPECTOR_ALL_JVM_SOURCE_PATH = (
      f'{INTROSPECTOR_ENDPOINT}/all-project-source-files')
  INTROSPECTOR_FUNCTION_WITH_MATCHING_RETURN_TYPE = (
      f'{INTROSPECTOR_ENDPOINT}/function-with-matching-return-type')
  INTROSPECTOR_ORACLE_ALL_TESTS = f'{INTROSPECTOR_ENDPOINT}/project-tests'
  INTROSPECTOR_ORACLE_ALL_TESTS_XREF = (
      f'{INTROSPECTOR_ENDPOINT}/project-tests-for-functions')
  INTROSPECTOR_JVM_PROPERTIES = f'{INTROSPECTOR_ENDPOINT}/jvm-method-properties'
  INTROSPECTOR_HARNESS_SOURCE_AND_EXEC = (
      f'{INTROSPECTOR_ENDPOINT}/harness-source-and-executable')
  INTROSPECTOR_JVM_PUBLIC_CLASSES = (
      f'{INTROSPECTOR_ENDPOINT}/all-public-classes')
  INTROSPECTOR_LANGUAGE_STATS = (
      f'{INTROSPECTOR_ENDPOINT}/database-language-stats')
  INTROSPECTOR_GET_TARGET_FUNCTION = (
      f'{INTROSPECTOR_ENDPOINT}/get-target-function')
  INTROSPECTOR_CHECK_MACRO = f'{INTROSPECTOR_ENDPOINT}/check_macro'


def _construct_url(api: str, params: dict) -> str:
  """Constructs an encoded url for the |api| with |params|."""
  return api + '?' + urlencode(params)


def _query_introspector(api: str, params: dict) -> Optional[requests.Response]:
  """Queries FuzzIntrospector API and returns the json payload,
  returns an empty dict if unable to get data."""
  for attempt_num in range(1, MAX_RETRY + 1):
    try:
      resp = requests.get(api, params, timeout=TIMEOUT)
      if not resp.ok:
        logger.error(
            'Failed to get data from FI:\n'
            '%s\n'
            '-----------Response received------------\n'
            '%s\n'
            '------------End of response-------------', resp.url,
            resp.content.decode('utf-8').strip())
        break
      return resp
    except requests.exceptions.Timeout as err:
      if attempt_num == MAX_RETRY:
        logger.error(
            'Failed to get data from FI due to timeout, max retry exceeded:\n'
            '%s\n'
            'Error: %s', _construct_url(api, params), err)
        break
      delay = 5 * 2**attempt_num + random.randint(1, 10)
      logger.warning(
          'Failed to get data from FI due to timeout on attempt %d:\n'
          '%s\n'
          'retry in %ds...', attempt_num, _construct_url(api, params), delay)
      time.sleep(delay)
    except requests.exceptions.RequestException as err:
      logger.error(
          'Failed to get data from FI due to unexpected error:\n'
          '%s\n'
          'Error: %s', _construct_url(api, params), err)
      break

  return None


def _get_data(resp: Optional[requests.Response], key: str,
              default_value: T) -> T:
  """Gets the value specified by |key| from a Request |resp|."""
  if not resp:
    return default_value

  try:
    data = resp.json()
  except requests.exceptions.InvalidJSONError:
    logger.error(
        'Unable to parse response from FI:\n'
        '%s\n'
        '-----------Response received------------\n'
        '%s\n'
        '------------End of response-------------', resp.url,
        resp.content.decode('utf-8').strip())
    return default_value

  # To handle the case that some FI query could return empty list,
  # empty dict or boolean value False
  content = data.get(key)
  if content or key in data.keys():
    return content

  logger.error('Failed to get %s from FI:\n'
               '%s\n'
               '%s', key, resp.url, data)
  return default_value


def query_introspector_for_tests(project: str) -> list[str]:
  """Gets the list of test files in the target project."""
  resp = _query_introspector(INTROSPECTOR_ORACLE_ALL_TESTS, {
      'project': project,
  })
  return _get_data(resp, 'test-file-list', [])


def query_introspector_for_tests_xref(
    project: str, functions: Optional[list[str]]) -> list[str]:
  """Gets the list of functions and xref test files in the target project."""
  data = {'project': project}
  if functions:
    data['functions'] = ','.join(functions)

  resp = _query_introspector(INTROSPECTOR_ORACLE_ALL_TESTS_XREF, data)

  test_files = _get_data(resp, 'test-files', {})

  handled = set()
  result_list = []
  for test_paths in test_files.values():
    for test_path in test_paths:
      if test_path in handled:
        continue

      handled.add(test_path)
      result_list.append(query_introspector_test_source(project, test_path))

  return result_list


def query_introspector_for_harness_intrinsics(
    project: str) -> list[dict[str, str]]:
  """Gets the list of test files in the target project."""
  resp = _query_introspector(INTROSPECTOR_HARNESS_SOURCE_AND_EXEC, {
      'project': project,
  })
  return _get_data(resp, 'pairs', [])


def query_introspector_oracle(project: str, oracle_api: str) -> list[dict]:
  """Queries a fuzz target oracle API from Fuzz Introspector."""
  resp = _query_introspector(
      oracle_api, {
          'project':
              project,
          'exclude-static-functions':
              ORACLE_AVOID_STATIC_FUNCTIONS,
          'only-referenced-functions':
              ORACLE_ONLY_REFERENCED_FUNCTIONS,
          'only-with-header-file-declaration':
              ORACLE_ONLY_FUNCTIONS_WITH_HEADER_DECLARATIONS,
      })
  return _get_data(resp, 'functions', [])


def query_introspector_for_optimal_targets(project: str) -> list[dict]:
  """Queries Fuzz Introspector for optimal target analysis."""
  return query_introspector_oracle(project, INTROSPECTOR_ORACLE_OPTIMAL)


def query_introspector_for_keyword_targets(project: str) -> list[dict]:
  """Queries FuzzIntrospector for targets with interesting fuzz keywords."""
  return query_introspector_oracle(project, INTROSPECTOR_ORACLE_KEYWORD)


def query_introspector_for_easy_param_targets(project: str) -> list[dict]:
  """Queries Fuzz Introspector for targets that have fuzzer-friendly params,
  such as data buffers."""
  return query_introspector_oracle(project, INTROSPECTOR_ORACLE_EASY_PARAMS)


def query_introspector_all_public_candidates(project: str) -> list[dict]:
  """Queries Fuzz Introspector for all public accessible function or
  constructor candidates.
  """
  return query_introspector_oracle(project,
                                   INTROSPECTOR_ORACLE_ALL_PUBLIC_CANDIDATES)


def query_introspector_for_targets(project, target_oracle) -> list[Dict]:
  """Queries introspector for target functions."""
  query_func = get_oracle_dict().get(target_oracle, None)
  if not query_func:
    logger.error('No such oracle "%s"', target_oracle)
    sys.exit(1)
  return query_func(project)


def query_introspector_cfg(project: str) -> dict:
  """Queries FuzzIntrospector API for CFG."""
  resp = _query_introspector(INTROSPECTOR_CFG, {'project': project})
  return _get_data(resp, 'project', {})


def query_introspector_source_file_path(project: str, func_sig: str) -> str:
  """Queries FuzzIntrospector API for file path of |func_sig|."""
  resp = _query_introspector(INTROSPECTOR_FUNCTION_SOURCE, {
      'project': project,
      'function_signature': func_sig
  })
  return _get_data(resp, 'filepath', '')


def query_introspector_function_source(project: str, func_sig: str) -> str:
  """Queries FuzzIntrospector API for source code of |func_sig|."""
  resp = _query_introspector(INTROSPECTOR_FUNCTION_SOURCE, {
      'project': project,
      'function_signature': func_sig
  })
  return _get_data(resp, 'source', '')


def query_introspector_function_line(project: str, func_sig: str) -> list:
  """Queries FuzzIntrospector API for source line of |func_sig|."""
  resp = _query_introspector(INTROSPECTOR_FUNCTION_SOURCE, {
      'project': project,
      'function_signature': func_sig
  })
  return [_get_data(resp, 'src_begin', 0), _get_data(resp, 'src_end', 0)]


def query_introspector_function_props(project: str, func_sig: str) -> dict:
  """Queries FuzzIntrospector API for additional properties of |func_sig|."""
  resp = _query_introspector(INTROSPECTOR_JVM_PROPERTIES, {
      'project': project,
      'function_signature': func_sig
  })
  return {
      'exceptions': _get_data(resp, 'exceptions', []),
      'is-jvm-static': _get_data(resp, 'is-jvm-static', False),
      'need-close': _get_data(resp, 'need-close', False)
  }


def query_introspector_public_classes(project: str) -> list[str]:
  """Queries FuzzIntrospector API for all public classes of |project|."""
  resp = _query_introspector(INTROSPECTOR_JVM_PUBLIC_CLASSES,
                             {'project': project})
  return _get_data(resp, 'classes', [])


def query_introspector_source_code(project: str,
                                   filepath: str,
                                   begin_line: int = 0,
                                   end_line: int = 10000) -> str:
  """Queries FuzzIntrospector API for source code of a
    file |filepath| between |begin_line| and |end_line|."""

  resp = _query_introspector(
      INTROSPECTOR_PROJECT_SOURCE, {
          'project': project,
          'filepath': filepath,
          'begin_line': begin_line,
          'end_line': end_line,
      })

  return _get_data(resp, 'source_code', '')


def query_introspector_test_source(project: str, filepath: str) -> str:
  """Queries the source code of a test file from."""
  resp = _query_introspector(INTROSPECTOR_TEST_SOURCE, {
      'project': project,
      'filepath': filepath
  })
  return _get_data(resp, 'source_code', '')


def query_introspector_header_files(project: str) -> List[str]:
  """Queries for the header files used in a given project."""
  resp = _query_introspector(INTROSPECTOR_ALL_HEADER_FILES,
                             {'project': project})
  all_header_files = _get_data(resp, 'all-header-files', [])
  return all_header_files


def query_introspector_sample_xrefs(project: str, func_sig: str) -> List[str]:
  """Queries for sample references in the form of source code."""
  resp = _query_introspector(INTROSPECTOR_SAMPLE_XREFS, {
      'project': project,
      'function_signature': func_sig
  })
  return _get_data(resp, 'source-code-refs', [])


def query_introspector_jvm_source_path(project: str) -> List[str]:
  """Queries for all java source paths of a given project."""
  resp = _query_introspector(INTROSPECTOR_ALL_JVM_SOURCE_PATH,
                             {'project': project})
  return _get_data(resp, 'src_path', [])


def query_introspector_matching_function_constructor_type(
    project: str, return_type: str, is_function: bool) -> List[Dict[str, Any]]:
  """Queries for all functions or all constructors that returns a given type
  in a given project."""
  simple_types_should_not_process = [
      'byte', 'char', 'boolean', 'short', 'long', 'int', 'float', 'double',
      'void', 'java.lang.String', 'java.lang.CharSequence'
  ]
  if return_type in simple_types_should_not_process:
    # Avoid querying introspector for simple object types as this API is
    # not meant to be used for creating simple object.
    return []

  resp = _query_introspector(INTROSPECTOR_FUNCTION_WITH_MATCHING_RETURN_TYPE, {
      'project': project,
      'return-type': return_type
  })

  if is_function:
    return _get_data(resp, 'functions', [])

  return _get_data(resp, 'constructors', [])


def query_introspector_header_files_to_include(project: str,
                                               func_sig: str) -> List[str]:
  """Queries Fuzz Introspector header files where a function is likely
  declared."""
  resp = _query_introspector(INTROSPECTOR_HEADERS_FOR_FUNC, {
      'project': project,
      'function_signature': func_sig
  })
  arg_types = _get_data(resp, 'headers-to-include', [])
  return arg_types


def query_introspector_function_debug_arg_types(project: str,
                                                func_sig: str) -> List[str]:
  """Queries FuzzIntrospector function arguments extracted by way of debug
  info."""
  resp = _query_introspector(INTROSPECTOR_ALL_FUNC_TYPES, {
      'project': project,
      'function_signature': func_sig
  })
  arg_types = _get_data(resp, 'arg-types', [])
  return arg_types


def query_introspector_type_definition(project: str) -> List[dict]:
  """Queries FuzzIntrospector for a full list of custom type definition
  including, union, struct, typedef, enum and macro definition."""
  resp = _query_introspector(INTROSPECTOR_ALL_TYPE_DEFINITION, {
      'project': project,
  })
  result = _get_data(resp, 'project', {})
  return result.get('typedef_list', [])


def query_introspector_macro_block(project: str,
                                   source_path: str,
                                   line_start: int = 0,
                                   line_end: int = 99999) -> List[dict]:
  """Queries FuzzIntrospector for a full list of custom type definition
  including, union, struct, typedef, enum and macro definition."""
  resp = _query_introspector(
      INTROSPECTOR_CHECK_MACRO, {
          'project': project,
          'source': source_path,
          'start': line_start,
          'end': line_end
      })
  result = _get_data(resp, 'project', {})
  return result.get('macro_block_info', [])


def query_introspector_cross_references(project: str,
                                        func_sig: str) -> list[str]:
  """Queries FuzzIntrospector API for source code of functions
  which reference |func_sig|."""
  resp = _query_introspector(INTROSPECTOR_XREF, {
      'project': project,
      'function_signature': func_sig
  })
  call_sites = _get_data(resp, 'callsites', [])

  xref_source = []
  for cs in call_sites:
    name = cs.get('src_func')
    sig = query_introspector_function_signature(project, name)
    source = query_introspector_function_source(project, sig)
    xref_source.append(source)
  return xref_source


def query_introspector_language_stats() -> dict:
  """Queries introspector for language stats"""

  resp = _query_introspector(INTROSPECTOR_LANGUAGE_STATS, {})
  return _get_data(resp, 'stats', {})


def query_introspector_type_info(project: str, type_name: str) -> list[dict]:
  """Queries FuzzIntrospector API for information of |type_name|."""
  resp = _query_introspector(INTROSPECTOR_TYPE, {
      'project': project,
      'type_name': type_name
  })
  return _get_data(resp, 'type_data', [])


def query_introspector_function_signature(project: str,
                                          function_name: str) -> str:
  """Queries FuzzIntrospector API for signature of |function_name|."""
  resp = _query_introspector(INTROSPECTOR_FUNC_SIG, {
      'project': project,
      'function': function_name
  })
  return _get_data(resp, 'signature', '')


def query_introspector_addr_type_info(project: str, addr: str) -> str:
  """Queries FuzzIntrospector API for type information for a type
  identified by its address used during compilation."""
  resp = _query_introspector(INTROSPECTOR_ADDR_TYPE, {
      'project': project,
      'addr': addr
  })

  return _get_data(resp, 'dwarf-map', '')


def get_next_generated_benchmarks_dir() -> str:
  """Retuns the next folder to be used for generated benchmarks."""
  max_idx = -1
  # When generating benchmarks dynamically sometimes we may not have a
  # benchmark folder, as the command will be run from an arbitrary directory.
  # Create the benchmark folder if this is the case.
  if not os.path.isdir(BENCHMARK_ROOT):
    os.makedirs(BENCHMARK_ROOT)
  for benchmark_folder in os.listdir(BENCHMARK_ROOT):
    try:
      max_idx = max(max_idx,
                    int(benchmark_folder.replace(GENERATED_BENCHMARK, '')))
    except (ValueError, TypeError) as _:
      pass
  max_idx += 1
  return os.path.join(BENCHMARK_ROOT, f'{GENERATED_BENCHMARK}{max_idx}')


def query_introspector_target_function(project: str, function: str) -> dict:
  resp = _query_introspector(INTROSPECTOR_GET_TARGET_FUNCTION, {
      'project': project,
      'function': function
  })

  return _get_data(resp, 'function', {})


def query_introspector_for_far_reach_low_cov(project):
  functions = query_introspector_oracle(project, INTROSPECTOR_ORACLE_FAR_REACH)
  return functions


def demangle(name: str) -> str:
  return subprocess.run(['c++filt', name],
                        check=True,
                        capture_output=True,
                        stdin=subprocess.DEVNULL,
                        text=True).stdout.strip()


def clean_type(name: str) -> str:
  """Fix comment function type mistakes from FuzzIntrospector."""
  if name == 'N/A':
    # Seems to be a bug in introspector:
    # https://github.com/ossf/fuzz-introspector/issues/1188
    return 'bool '

  name = name.replace('struct.', 'struct ')
  name = name.replace('class.', '')
  name = name.replace('__1::basic_', '')
  name = name.replace('__1::', '')
  # Introspector sometimes includes numeric suffixes to struct names.
  name = re.sub(r'(\.\d+)+(\s*\*)$', r'\2', name)
  name.strip()
  return name


def _get_raw_return_type(function: dict, project: str) -> str:
  """Returns the raw function type."""
  return_type = function.get('return-type') or function.get('return_type', '')
  if not return_type:
    logger.error(
        'Missing return type in project: %s\n'
        '  raw_function_name: %s', project,
        get_raw_function_name(function, project))
  return return_type


def _get_clean_return_type(function: dict, project: str) -> str:
  """Returns the cleaned function type."""
  raw_return_type = _get_raw_return_type(function, project).strip()
  if raw_return_type == 'N/A':
    # Bug in introspector: Unable to distinguish between bool and void right
    # now. More likely to be void for function return arguments.
    return 'void'
  return clean_type(raw_return_type)


def get_raw_function_name(function: dict, project: str) -> str:
  """Returns the raw function name."""
  raw_name = (function.get('raw-function-name') or
              function.get('raw_function_name', ''))
  if not raw_name:
    logger.error('No raw function name in project: %s for function: %s',
                 project, function)
  return raw_name


def _get_clean_arg_types(function: dict, project: str) -> list[str]:
  """Returns the cleaned function argument types."""
  raw_arg_types = (function.get('arg-types') or
                   function.get('function_arguments', []))
  if not raw_arg_types:
    logger.error(
        'Missing argument types in project: %s\n'
        '  raw_function_name: %s', project,
        get_raw_function_name(function, project))
  return [clean_type(arg_type) for arg_type in raw_arg_types]


def _get_arg_count(function: dict) -> int:
  """Count the number of arguments for this function."""
  raw_arg_types = (function.get('arg-types') or
                   function.get('function_arguments', []))
  return len(raw_arg_types)


def _get_arg_names(function: dict, project: str, language: str) -> list[str]:
  """Returns the function argument names."""
  if language == 'jvm':
    # The fuzz-introspector front end of JVM projects cannot get the original
    # argument name. Thus the argument name here uses arg{Count} as arugment
    # name reference.
    jvm_args = _get_clean_arg_types(function, project)
    arg_names = [f'arg{i}' for i in range(len(jvm_args))]
  else:
    arg_names = (function.get('arg-names') or
                 function.get('function_argument_names', []))
  if not arg_names:
    logger.error(
        'Missing argument names in project: %s\n'
        '  raw_function_name: %s', project,
        get_raw_function_name(function, project))
  return arg_names


def get_function_signature(function: dict, project: str) -> str:
  """Returns the function signature."""
  function_signature = function.get('function_signature', '')
  if function_signature == "N/A":
    # For JVM projects, the full function signature are the raw function name
    return get_raw_function_name(function, project)
  if not function_signature:
    logger.error(
        'Missing function signature in project: %s\n'
        '  raw_function_name: %s', project,
        get_raw_function_name(function, project))
  return function_signature


# TODO(dongge): Remove this function when FI fixes it.
def _parse_type_from_raw_tagged_type(tagged_type: str, language: str) -> str:
  """Returns type name from |tagged_type| such as struct.TypeA"""
  # Assume: Types do not contain dot(.).
  # (ascchan): This assumption is wrong on Java projects because
  # most full qulified classes name of Java projects have dot(.) to
  # identify the package name of the classes. Thus for Java projects,
  # this action needed to be skipped until this function is removed.
  if language == 'jvm':
    return tagged_type
  return tagged_type.split('.')[-1]


def _group_function_params(param_types: list[str], param_names: list[str],
                           language: str) -> list[dict[str, str]]:
  """Groups the type and name of each parameter."""
  return [{
      'type': _parse_type_from_raw_tagged_type(param_type, language),
      'name': param_name
  } for param_type, param_name in zip(param_types, param_names)]


def _select_top_functions_from_oracle(project: str, limit: int,
                                      target_oracle: str,
                                      target_oracles: list[str]) -> OrderedDict:
  """Selects the top |limit| functions from |target_oracle|."""
  if target_oracle not in target_oracles or target_oracle == 'test-migration':
    return OrderedDict()

  logger.info('Extracting functions using oracle %s.', target_oracle)
  functions = query_introspector_for_targets(project, target_oracle)[:limit]

  return OrderedDict((func['function_signature'], func) for func in functions)


def _combine_functions(a: list[str], b: list[str], c: list[str],
                       limit: int) -> list[str]:
  """Combines functions from three oracles. Prioritize on a, but include one of
  b and c if any."""
  head = a[:limit - 2]
  b_in_head = any(i in b for i in head)
  c_in_head = any(i in c for i in head)
  # Result contains items from b and c and is long enough.
  if b_in_head and c_in_head and len(a) >= limit:
    return a

  all_functions = a + b + c

  if b_in_head or not b:
    add_from_b = []
  else:
    add_from_b = [i for i in a[3:] if i in b]
    add_from_b = [add_from_b[0]] if add_from_b else [b[0]]

  if c_in_head or not c:
    add_from_c = []
  else:
    add_from_c = [i for i in a[3:] if i in c]
    add_from_c = [add_from_c[0]] if add_from_c else [c[0]]

  combined = set(head + add_from_b + add_from_c)
  # Result contains items from b and c, append more until long enough.
  for func in all_functions:
    if len(combined) >= limit:
      continue
    combined.add(func)
  return list(combined)


def _select_functions_from_jvm_oracles(project: str, limit: int,
                                       target_oracles: list[str]) -> list[dict]:
  """Selects functions from oracles designated for jvm projects, with
  jvm-public-candidates as the prioritised oracle"""
  all_functions = OrderedDict()

  if 'jvm-public-candidates' in target_oracles:
    # JPC is the primary oracle for JVM projects. If it does exist, all other
    # oracles are ignored because the results from all other oracles are subsets
    # of the results from JPC oracle for JVM projects.
    target_oracles = ['jvm-public-candidates']

  for target_oracle in target_oracles:
    tmp_functions = _select_top_functions_from_oracle(project, limit,
                                                      target_oracle,
                                                      target_oracles)
    all_functions.update(tmp_functions)

  return list(all_functions.values())[:limit]


def _select_functions_from_oracles(project: str, limit: int,
                                   target_oracles: list[str]) -> list[dict]:
  """Selects function-under-test from oracles."""
  all_functions = OrderedDict()
  frlc_targets = _select_top_functions_from_oracle(project, limit,
                                                   'far-reach-low-coverage',
                                                   target_oracles)
  # FRLC is the primary oracle. If it does not exist, follow oracle order and
  # deduplicate.
  if not frlc_targets:
    for target_oracle in target_oracles:
      tmp_functions = _select_top_functions_from_oracle(project, limit,
                                                        target_oracle,
                                                        target_oracles)
      all_functions.update(tmp_functions)

    return list(all_functions.values())[:limit]

  # Selection rule: Prioritize on far-reach-low-coverage, but include one of
  # optimal-targets, easy-params-far-reach if any.
  all_functions.update(frlc_targets)

  epfr_targets = _select_top_functions_from_oracle(project, limit,
                                                   'easy-params-far-reach',
                                                   target_oracles)
  all_functions.update(epfr_targets)

  ot_targets = _select_top_functions_from_oracle(project, limit,
                                                 'optimal-targets',
                                                 target_oracles)
  all_functions.update(ot_targets)

  selected_singatures = _combine_functions(list(frlc_targets.keys()),
                                           list(epfr_targets.keys()),
                                           list(ot_targets.keys()), limit)

  return [all_functions[func] for func in selected_singatures]


def _get_harness_intrinsics(
    project,
    filenames,
    language='') -> tuple[Optional[str], Optional[str], Dict[str, str]]:
  """Returns a harness source path and executable from a given project."""
  if USE_FI_TO_GET_TARGETS and language != 'jvm' and language != 'python':
    harnesses = query_introspector_for_harness_intrinsics(project)
    if not harnesses:
      logger.error('No harness/source pairs found in project.')
      return None, None, {}

    harness_dict = harnesses[0]
    harness = harness_dict['source']
    target_name = harness_dict['executable']
    interesting_files = {}
  else:
    harnesses, interesting_files = project_src.search_source(
        project, filenames, language)
    harness = pick_one(harnesses)
    if not harness:
      logger.error('No fuzz target found in project %s.', project)
      return None, None, {}
    target_name = get_target_name(project, harness)

  logger.info('Fuzz target file found for project %s: %s', project, harness)
  logger.info('Fuzz target binary found for project %s: %s', project,
              target_name)

  return harness, target_name, interesting_files


def populate_benchmarks_using_test_migration(
    project: str, language: str, limit: int) -> list[benchmarklib.Benchmark]:
  """Populates benchmarks using tests for test-to-harness conversion."""

  harness, target_name, _ = _get_harness_intrinsics(project, [], language)
  if not harness:
    return []

  logger.info('Using harness path %s', harness)
  potential_benchmarks = []
  test_files = query_introspector_for_tests(project)
  for test_file in test_files:
    potential_benchmarks.append(
        benchmarklib.Benchmark(benchmark_id='cli',
                               project=project,
                               language=language,
                               function_signature='test-file',
                               function_name='test-file',
                               return_type='test',
                               params=[],
                               target_path=harness,
                               preferred_target_name=target_name,
                               test_file_path=test_file))
  return potential_benchmarks[:limit]


def generate_benchmark_for_targeted_function(project: str, function_name: str):
  """generates a benchmark for a single function."""
  function_dict = query_introspector_target_function(project, function_name)
  project_lang = oss_fuzz_checkout.get_project_language(project)

  harness, target_name, _ = _get_harness_intrinsics(project, [], project_lang)
  if not harness:
    return ''
  target_benchmarks = [
      benchmarklib.Benchmark(
          benchmark_id='cli',
          project=project,
          language=project_lang,
          function_signature=function_dict.get('function_signature', ''),
          function_name=get_raw_function_name(function_dict, project),
          return_type=_get_clean_return_type(function_dict, project),
          params=_group_function_params(
              _get_clean_arg_types(function_dict, project),
              _get_arg_names(function_dict, project, project_lang),
              project_lang),
          target_path=harness,
          preferred_target_name=target_name,
          function_dict=function_dict)
  ]

  benchmark_dir = get_next_generated_benchmarks_dir()
  os.makedirs(benchmark_dir)
  benchmarklib.Benchmark.to_yaml(target_benchmarks, outdir=benchmark_dir)
  return benchmark_dir


def populate_benchmarks_using_introspector(project: str, language: str,
                                           limit: int,
                                           target_oracles: List[str]):
  """Populates benchmark YAML files from the data from FuzzIntrospector."""

  potential_benchmarks = []
  for target_oracle in target_oracles:
    if 'test-migration' in target_oracle:
      potential_benchmarks.extend(
          populate_benchmarks_using_test_migration(project, language, limit))

  if language == 'jvm':
    functions = _select_functions_from_jvm_oracles(project, limit,
                                                   target_oracles)
  else:
    functions = _select_functions_from_oracles(project, limit, target_oracles)

  if not functions:
    return potential_benchmarks

  if language == 'jvm':
    filenames = [
        f'{function["function_filename"].split("$")[0].replace(".", "/")}.java'
        for function in functions
    ]
  elif language == 'python':
    filenames = [
        (f'{function["function_filename"].replace("...", "").replace(".", "/")}'
         '.py') for function in functions
    ]
  else:
    filenames = [
        os.path.basename(function['function_filename'])
        for function in functions
    ]

  harness, target_name, interesting = _get_harness_intrinsics(
      project, filenames, language)
  if not harness:
    return []

  for function in functions:
    if _get_arg_count(function) == 0:
      # Skipping functions / methods that does not take in any arguments.
      # Those functions / methods are not fuzz-worthy.
      continue

    filename = os.path.basename(function['function_filename'])

    if language == 'python':
      if filename.startswith('...'):
        # Filename of python fuzzers always starts with ...
        # Skipping them
        continue
      if _get_arg_count(function) == 1 and _get_arg_names(
          function, project, language)[0] == 'self':
        # If a python function has only 1 arugment and the argument name
        # is 'self', it means that it is an instance function with no
        # arguments. Thus skipping it.
        continue

    elif language == 'jvm':
      # Retrieve list of source file from introspector
      src_path_list = query_introspector_jvm_source_path(project)
      if src_path_list:
        # For all JVM projects, the full class name is stored in the filename
        # field. The full class name includes the package of the class and that
        # forms part of the directory pattern of the source file that is needed
        # for checking. For example, the source file of class a.b.c.d is always
        # stored as <SOURCE_BASE>/a/b/c/d.java
        if filename.endswith('.java'):
          src_file = filename
        else:
          src_file = f'{filename.replace(".", "/")}.java'

        if not any(src_path.endswith(src_file) for src_path in src_path_list):
          logger.error('error: %s %s', filename, interesting.keys())
          continue

    elif (language not in ['rust'] and interesting and
          filename not in [os.path.basename(i) for i in interesting.keys()]):
      # TODO: Bazel messes up paths to include "/proc/self/cwd/..."
      logger.error('error: %s %s', filename, interesting.keys())
      continue

    function_signature = get_function_signature(function, project)
    if not function_signature:
      continue
    logger.info('Function signature to fuzz: %s', function_signature)
    potential_benchmarks.append(
        benchmarklib.Benchmark(
            benchmark_id='cli',
            project=project,
            language=language,
            function_signature=function_signature,
            function_name=get_raw_function_name(function, project),
            return_type=_get_clean_return_type(function, project),
            params=_group_function_params(
                _get_clean_arg_types(function, project),
                _get_arg_names(function, project, language), language),
            target_path=harness,
            preferred_target_name=target_name,
            function_dict=function))

    if len(potential_benchmarks) >= (limit * len(target_oracles)):
      break
  logger.info('Length of potential targets: %d', len(potential_benchmarks))

  return potential_benchmarks


def pick_one(d: dict):
  if not d:
    return None
  return list(d.keys())[0]


def get_target_name(project_name: str, harness: str) -> Optional[str]:
  """Gets the matching target name."""
  summary = query_introspector_cfg(project_name)
  for annotated in summary.get('annotated_cfg', []):
    if annotated['source_file'] == harness:
      return annotated['fuzzer_name']

  return None


##### Helper logic for downloading fuzz introspector reports.
# Download introspector report.
def _identify_latest_report(project_name: str):
  """Returns the latest summary in the FuzzIntrospector bucket."""
  client = storage.Client.create_anonymous_client()
  bucket = client.get_bucket('oss-fuzz-introspector')
  blobs = bucket.list_blobs(prefix=project_name)
  summaries = sorted(
      [blob.name for blob in blobs if blob.name.endswith('summary.json')])
  if summaries:
    return ('https://storage.googleapis.com/oss-fuzz-introspector/'
            f'{summaries[-1]}')
  logger.error('Error: %s has no summary.', project_name)
  return None


def _extract_introspector_report(project_name):
  """Queries and extracts FuzzIntrospector report data of |project_name|."""
  project_url = _identify_latest_report(project_name)
  if not project_url:
    return None
  # Read the introspector artifact.
  try:
    raw_introspector_json_request = requests.get(project_url, timeout=10)
    introspector_report = json.loads(raw_introspector_json_request.text)
  except:
    return None
  return introspector_report


def _contains_function(funcs: List[Dict], target_func: Dict):
  """Returns True if |funcs| contains |target_func|, vice versa."""
  key_fields = ['function-name', 'source-file', 'return-type', 'arg-list']
  for func in funcs:
    if all(func.get(field) == target_func.get(field) for field in key_fields):
      return True
  return False


def _postprocess_function(target_func: dict, project_name: str):
  """Post-processes target function."""
  target_func['return-type'] = _get_clean_return_type(target_func, project_name)
  target_func['function-name'] = demangle(target_func['function-name'])


def get_project_funcs(project_name: str) -> Dict[str, List[Dict]]:
  """Fetches the latest fuzz targets and function signatures of |project_name|
    from FuzzIntrospector."""
  introspector_json_report = _extract_introspector_report(project_name)
  if introspector_json_report is None:
    logger.error('No fuzz introspector report is found.')
    return {}

  if introspector_json_report.get('analyses') is None:
    logger.error('Error: introspector_json_report has no "analyses"')
    return {}
  if introspector_json_report.get('analyses').get('AnnotatedCFG') is None:
    logger.error(
        'Error: introspector_json_report["analyses"] has no "AnnotatedCFG"')
    return {}

  # Group functions by target files.
  annotated_cfg = introspector_json_report.get('analyses').get('AnnotatedCFG')
  fuzz_target_funcs = {}
  for fuzzer in annotated_cfg:
    for target_func in annotated_cfg[fuzzer]['destinations']:
      # Remove functions where there are no source file, e.g. libc functions
      if target_func['source-file'] == '':
        continue

      # Group functions by fuzz target source code file, because there may
      # be multiple functions in the same fuzz target file.
      fuzz_target_file = annotated_cfg[fuzzer]['src_file']
      if fuzz_target_file not in fuzz_target_funcs:
        fuzz_target_funcs[fuzz_target_file] = []
      if _contains_function(fuzz_target_funcs[fuzz_target_file], target_func):
        continue
      _postprocess_function(target_func, project_name)
      fuzz_target_funcs[fuzz_target_file].append(target_func)

  # Sort functions in each target file by their complexity.
  # Assume the most complex functions are the ones under test,
  # put them at the beginning.
  for file, funcs in fuzz_target_funcs.items():
    fuzz_target_funcs[file] = sorted(
        funcs, key=lambda f: f.get('cyclomatic-complexity'), reverse=True)
  return fuzz_target_funcs


def _parse_arguments() -> argparse.Namespace:
  """Parses command line args."""
  parser = argparse.ArgumentParser(
      description='Parse arguments to generate benchmarks.')

  parser.add_argument('project', help='Name of the project.', type=str)
  parser.add_argument('-m',
                      '--max-functions',
                      type=int,
                      default=3,
                      help='Number of benchmarks to generate.')
  parser.add_argument('-o',
                      '--out',
                      type=str,
                      default='',
                      help='Output directory.')
  parser.add_argument('-e',
                      '--endpoint',
                      type=str,
                      default=DEFAULT_INTROSPECTOR_ENDPOINT,
                      help='Fuzz Introspecor API endpoint.')
  parser.add_argument('-t',
                      '--target-oracle',
                      type=str,
                      nargs='+',
                      default=['optimal-targets', 'far-reach-low-coverage'],
                      help='Oracles used to determine interesting targets.')

  return parser.parse_args()


# Set default endpoint.
set_introspector_endpoints(DEFAULT_INTROSPECTOR_ENDPOINT)

if __name__ == '__main__':
  logging.basicConfig(level=logging.INFO)

  args = _parse_arguments()
  if args.out:
    os.makedirs(args.out, exist_ok=True)

  set_introspector_endpoints(args.endpoint)

  try:
    oss_fuzz_checkout.clone_oss_fuzz()
    oss_fuzz_checkout.postprocess_oss_fuzz()
  except subprocess.CalledProcessError as e:
    logger.error('Failed to prepare OSS-Fuzz directory for project %s: %s',
                 args.project, e)
  cur_project_language = oss_fuzz_checkout.get_project_language(args.project)
  benchmarks = populate_benchmarks_using_introspector(args.project,
                                                      cur_project_language,
                                                      args.max_functions,
                                                      args.target_oracle)
  if benchmarks:
    benchmarklib.Benchmark.to_yaml(benchmarks, outdir=args.out)
  else:
    logger.error('Nothing found for %s', args.project)
    sys.exit(1)<|MERGE_RESOLUTION|>--- conflicted
+++ resolved
@@ -117,12 +117,8 @@
       INTROSPECTOR_ORACLE_ALL_TESTS, INTROSPECTOR_JVM_PROPERTIES, \
       INTROSPECTOR_TEST_SOURCE, INTROSPECTOR_HARNESS_SOURCE_AND_EXEC, \
       INTROSPECTOR_JVM_PUBLIC_CLASSES, INTROSPECTOR_LANGUAGE_STATS, \
-<<<<<<< HEAD
-      INTROSPECTOR_GET_TARGET_FUNCTION, INTROSPECTOR_ORACLE_ALL_TESTS_XREF
-=======
       INTROSPECTOR_GET_TARGET_FUNCTION, INTROSPECTOR_ALL_TYPE_DEFINITION, \
-      INTROSPECTOR_CHECK_MACRO
->>>>>>> 38eeb7b8
+      INTROSPECTOR_CHECK_MACRO, INTROSPECTOR_ORACLE_ALL_TESTS_XREF
 
   INTROSPECTOR_ENDPOINT = endpoint
 
