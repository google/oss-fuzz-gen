--- conflicted
+++ resolved
@@ -73,12 +73,9 @@
       INTROSPECTOR_FUNCTION_SOURCE, INTROSPECTOR_PROJECT_SOURCE, \
       INTROSPECTOR_XREF, INTROSPECTOR_TYPE, INTROSPECTOR_ORACLE_FAR_REACH, \
       INTROSPECTOR_ORACLE_KEYWORD, INTROSPECTOR_ADDR_TYPE, \
-<<<<<<< HEAD
       INTROSPECTOR_ALL_HEADER_FILES, INTROSPECTOR_ALL_FUNC_TYPES, \
-      INTROSPECTOR_REPOSITORY_API, INTROSPECTOR_SAMPLE_XREFS
-=======
+      INTROSPECTOR_REPOSITORY_API, INTROSPECTOR_SAMPLE_XREFS, \
       INTROSPECTOR_ORACLE_EASY_PARAMS
->>>>>>> 0817d78c
 
   INTROSPECTOR_ENDPOINT = endpoint
   logging.info('Fuzz Introspector endpoint set to %s', INTROSPECTOR_ENDPOINT)
