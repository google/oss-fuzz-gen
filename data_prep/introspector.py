--- conflicted
+++ resolved
@@ -115,11 +115,7 @@
       INTROSPECTOR_ORACLE_ALL_TESTS, INTROSPECTOR_JVM_PROPERTIES, \
       INTROSPECTOR_TEST_SOURCE, INTROSPECTOR_HARNESS_SOURCE_AND_EXEC, \
       INTROSPECTOR_JVM_PUBLIC_CLASSES, INTROSPECTOR_LANGUAGE_STATS, \
-<<<<<<< HEAD
-      INTROSPECTOR_ORACLE_ALL_TESTS_XREF
-=======
-      INTROSPECTOR_GET_TARGET_FUNCTION
->>>>>>> 43502a45
+      INTROSPECTOR_GET_TARGET_FUNCTION, INTROSPECTOR_ORACLE_ALL_TESTS_XREF
 
   INTROSPECTOR_ENDPOINT = endpoint
 
