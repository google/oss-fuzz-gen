#!/usr/bin/env python3
# Copyright 2024 Google LLC
#
# Licensed under the Apache License, Version 2.0 (the "License");
# you may not use this file except in compliance with the License.
# You may obtain a copy of the License at
#
#     http://www.apache.org/licenses/LICENSE-2.0
#
# Unless required by applicable law or agreed to in writing, software
# distributed under the License is distributed on an "AS IS" BASIS,
# WITHOUT WARRANTIES OR CONDITIONS OF ANY KIND, either express or implied.
# See the License for the specific language governing permissions and
# limitations under the License.
"""Interacts with FuzzIntrospector APIs"""

import argparse
import json
import logging
import os
import random
import re
import subprocess
import sys
import time
from typing import Any, Dict, List, Optional, OrderedDict, TypeVar
from urllib.parse import urlencode

import requests
from google.cloud import storage

from data_prep import project_src
from experiment import benchmark as benchmarklib
from experiment import oss_fuzz_checkout

logger = logging.getLogger(__name__)

T = TypeVar('T', str, list, dict, int)  # Generic type.

TIMEOUT = 45
MAX_RETRY = 5

# By default exclude static functions when identifying fuzz target candidates
# to generate benchmarks.
ORACLE_AVOID_STATIC_FUNCTIONS = bool(
    int(os.getenv('OSS_FUZZ_AVOID_STATIC_FUNCTIONS', '1')))
ORACLE_ONLY_REFERENCED_FUNCTIONS = bool(
    int(os.getenv('OSS_FUZZ_ONLY_REFERENCED_FUNCTIONS', '0')))
ORACLE_ONLY_FUNCTIONS_WITH_HEADER_DECLARATIONS = bool(
    int(os.getenv('OSS_FUZZ_ONLY_FUNCS_WITH_HEADER_DECLARATION', '1')))

DEFAULT_INTROSPECTOR_ENDPOINT = 'https://introspector.oss-fuzz.com/api'
INTROSPECTOR_ENDPOINT = ''
INTROSPECTOR_CFG = ''
INTROSPECTOR_ORACLE_FAR_REACH = ''
INTROSPECTOR_ORACLE_KEYWORD = ''
INTROSPECTOR_ORACLE_EASY_PARAMS = ''
INTROSPECTOR_ORACLE_ALL_JVM_PUBLIC_CANDIDATES = ''
INTROSPECTOR_ORACLE_OPTIMAL = ''
INTROSPECTOR_ORACLE_ALL_TESTS = ''
INTROSPECTOR_FUNCTION_SOURCE = ''
INTROSPECTOR_PROJECT_SOURCE = ''
INTROSPECTOR_XREF = ''
INTROSPECTOR_TYPE = ''
INTROSPECTOR_FUNC_SIG = ''
INTROSPECTOR_ADDR_TYPE = ''
INTROSPECTOR_ALL_HEADER_FILES = ''
INTROSPECTOR_ALL_FUNC_TYPES = ''

INTROSPECTOR_HEADERS_FOR_FUNC = ''
INTROSPECTOR_SAMPLE_XREFS = ''
INTROSPECTOR_ALL_JVM_SOURCE_PATH = ''
INTROSPECTOR_FUNCTION_WITH_MATCHING_RETURN_TYPE = ''


def get_oracle_dict() -> Dict[str, Any]:
  """Returns the oracles available to identify targets."""
  # Do this in a function to allow for forward-declaration of functions below.
  oracle_dict = {
      'far-reach-low-coverage': get_unreached_functions,
      'low-cov-with-fuzz-keyword': query_introspector_for_keyword_targets,
      'easy-params-far-reach': query_introspector_for_easy_param_targets,
      'jvm-public-candidates': query_introspector_jvm_all_public_candidates,
      'optimal-targets': query_introspector_for_optimal_targets,
      'test-migration': query_introspector_for_tests,
  }
  return oracle_dict


def set_introspector_endpoints(endpoint):
  """Sets URLs for Fuzz Introspector endpoints to local or remote endpoints."""
  global INTROSPECTOR_ENDPOINT, INTROSPECTOR_CFG, INTROSPECTOR_FUNC_SIG, \
      INTROSPECTOR_FUNCTION_SOURCE, INTROSPECTOR_PROJECT_SOURCE, \
      INTROSPECTOR_XREF, INTROSPECTOR_TYPE, INTROSPECTOR_ORACLE_FAR_REACH, \
      INTROSPECTOR_ORACLE_KEYWORD, INTROSPECTOR_ADDR_TYPE, \
      INTROSPECTOR_ALL_HEADER_FILES, INTROSPECTOR_ALL_FUNC_TYPES, \
      INTROSPECTOR_SAMPLE_XREFS, INTROSPECTOR_ORACLE_EASY_PARAMS, \
      INTROSPECTOR_ORACLE_ALL_JVM_PUBLIC_CANDIDATES, \
      INTROSPECTOR_ALL_JVM_SOURCE_PATH, INTROSPECTOR_ORACLE_OPTIMAL, \
      INTROSPECTOR_HEADERS_FOR_FUNC, \
      INTROSPECTOR_FUNCTION_WITH_MATCHING_RETURN_TYPE, \
      INTROSPECTOR_ORACLE_ALL_TESTS

  INTROSPECTOR_ENDPOINT = endpoint

  INTROSPECTOR_CFG = f'{INTROSPECTOR_ENDPOINT}/annotated-cfg'
  INTROSPECTOR_ORACLE_FAR_REACH = (
      f'{INTROSPECTOR_ENDPOINT}/far-reach-but-low-coverage')
  INTROSPECTOR_ORACLE_KEYWORD = (
      f'{INTROSPECTOR_ENDPOINT}/far-reach-low-cov-fuzz-keyword')
  INTROSPECTOR_ORACLE_EASY_PARAMS = (
      f'{INTROSPECTOR_ENDPOINT}/easy-params-far-reach')
  INTROSPECTOR_ORACLE_ALL_JVM_PUBLIC_CANDIDATES = (
      f'{INTROSPECTOR_ENDPOINT}/all-public-candidates')
  INTROSPECTOR_ORACLE_OPTIMAL = f'{INTROSPECTOR_ENDPOINT}/optimal-targets'
  INTROSPECTOR_FUNCTION_SOURCE = f'{INTROSPECTOR_ENDPOINT}/function-source-code'
  INTROSPECTOR_PROJECT_SOURCE = f'{INTROSPECTOR_ENDPOINT}/project-source-code'
  INTROSPECTOR_XREF = f'{INTROSPECTOR_ENDPOINT}/all-cross-references'
  INTROSPECTOR_TYPE = f'{INTROSPECTOR_ENDPOINT}/type-info'
  INTROSPECTOR_FUNC_SIG = f'{INTROSPECTOR_ENDPOINT}/function-signature'
  INTROSPECTOR_ADDR_TYPE = (
      f'{INTROSPECTOR_ENDPOINT}/addr-to-recursive-dwarf-info')
  INTROSPECTOR_ALL_HEADER_FILES = f'{INTROSPECTOR_ENDPOINT}/all-header-files'
  INTROSPECTOR_ALL_FUNC_TYPES = f'{INTROSPECTOR_ENDPOINT}/func-debug-types'
  INTROSPECTOR_HEADERS_FOR_FUNC = (
      f'{INTROSPECTOR_ENDPOINT}/get-header-files-needed-for-function')
  INTROSPECTOR_SAMPLE_XREFS = (
      f'{INTROSPECTOR_ENDPOINT}/sample-cross-references')
  INTROSPECTOR_ALL_JVM_SOURCE_PATH = (
      f'{INTROSPECTOR_ENDPOINT}/all-project-source-files')
  INTROSPECTOR_FUNCTION_WITH_MATCHING_RETURN_TYPE = (
      f'{INTROSPECTOR_ENDPOINT}/function-with-matching-return-type')
  INTROSPECTOR_ORACLE_ALL_TESTS = f'{INTROSPECTOR_ENDPOINT}/project-tests'


def _construct_url(api: str, params: dict) -> str:
  """Constructs an encoded url for the |api| with |params|."""
  return api + '?' + urlencode(params)


def _query_introspector(api: str, params: dict) -> Optional[requests.Response]:
  """Queries FuzzIntrospector API and returns the json payload,
  returns an empty dict if unable to get data."""
  for attempt_num in range(1, MAX_RETRY + 1):
    try:
      resp = requests.get(api, params, timeout=TIMEOUT)
      if not resp.ok:
        logger.error(
            'Failed to get data from FI:\n'
            '%s\n'
            '-----------Response received------------\n'
            '%s\n'
            '------------End of response-------------', resp.url,
            resp.content.decode('utf-8').strip())
        break
      return resp
    except requests.exceptions.Timeout as err:
      if attempt_num == MAX_RETRY:
        logger.error(
            'Failed to get data from FI due to timeout, max retry exceeded:\n'
            '%s\n'
            'Error: %s', _construct_url(api, params), err)
        break
      delay = 5 * 2**attempt_num + random.randint(1, 10)
      logger.warning(
          'Failed to get data from FI due to timeout on attempt %d:\n'
          '%s\n'
          'retry in %ds...', attempt_num, _construct_url(api, params), delay)
      time.sleep(delay)
    except requests.exceptions.RequestException as err:
      logger.error(
          'Failed to get data from FI due to unexpected error:\n'
          '%s\n'
          'Error: %s', _construct_url(api, params), err)
      break

  return None


def _get_data(resp: Optional[requests.Response], key: str,
              default_value: T) -> T:
  """Gets the value specified by |key| from a Request |resp|."""
  if not resp:
    return default_value

  try:
    data = resp.json()
  except requests.exceptions.InvalidJSONError:
    logger.error(
        'Unable to parse response from FI:\n'
        '%s\n'
        '-----------Response received------------\n'
        '%s\n'
        '------------End of response-------------', resp.url,
        resp.content.decode('utf-8').strip())
    return default_value

  content = data.get(key)
  if content:
    return content

  logger.error('Failed to get %s from FI:\n'
               '%s\n'
               '%s', key, resp.url, data)
  return default_value


def query_introspector_for_tests(project: str) -> list[str]:
  """Gets the list of test files in the target project."""
  resp = _query_introspector(INTROSPECTOR_ORACLE_ALL_TESTS, {
      'project': project,
  })
  return _get_data(resp, 'test-file-list', [])


def query_introspector_oracle(project: str, oracle_api: str) -> list[dict]:
  """Queries a fuzz target oracle API from Fuzz Introspector."""
  resp = _query_introspector(
      oracle_api, {
          'project':
              project,
          'exclude-static-functions':
              ORACLE_AVOID_STATIC_FUNCTIONS,
          'only-referenced-functions':
              ORACLE_ONLY_REFERENCED_FUNCTIONS,
          'only-with-header-file-declaration':
              ORACLE_ONLY_FUNCTIONS_WITH_HEADER_DECLARATIONS,
      })
  return _get_data(resp, 'functions', [])


def query_introspector_for_optimal_targets(project: str) -> list[dict]:
  """Queries Fuzz Introspector for optimal target analysis."""
  return query_introspector_oracle(project, INTROSPECTOR_ORACLE_OPTIMAL)


def query_introspector_for_keyword_targets(project: str) -> list[dict]:
  """Queries FuzzIntrospector for targets with interesting fuzz keywords."""
  return query_introspector_oracle(project, INTROSPECTOR_ORACLE_KEYWORD)


def query_introspector_for_easy_param_targets(project: str) -> list[dict]:
  """Queries Fuzz Introspector for targets that have fuzzer-friendly params,
  such as data buffers."""
  return query_introspector_oracle(project, INTROSPECTOR_ORACLE_EASY_PARAMS)


def query_introspector_jvm_all_public_candidates(project: str) -> list[dict]:
  """Queries Fuzz Introspector for all public accessible function or
  constructor candidates.
  """
  return query_introspector_oracle(
      project, INTROSPECTOR_ORACLE_ALL_JVM_PUBLIC_CANDIDATES)


def query_introspector_for_targets(project, target_oracle) -> list[Dict]:
  """Queries introspector for target functions."""
  query_func = get_oracle_dict().get(target_oracle, None)
  if not query_func:
    logger.error('No such oracle "%s"', target_oracle)
    sys.exit(1)
  return query_func(project)


def query_introspector_cfg(project: str) -> dict:
  """Queries FuzzIntrospector API for CFG."""
  resp = _query_introspector(INTROSPECTOR_CFG, {'project': project})
  return _get_data(resp, 'project', {})


def query_introspector_source_file_path(project: str, func_sig: str) -> str:
  """Queries FuzzIntrospector API for file path of |func_sig|."""
  resp = _query_introspector(INTROSPECTOR_FUNCTION_SOURCE, {
      'project': project,
      'function_signature': func_sig
  })
  return _get_data(resp, 'filepath', '')


def query_introspector_function_source(project: str, func_sig: str) -> str:
  """Queries FuzzIntrospector API for source code of |func_sig|."""
  resp = _query_introspector(INTROSPECTOR_FUNCTION_SOURCE, {
      'project': project,
      'function_signature': func_sig
  })
  return _get_data(resp, 'source', '')


def query_introspector_function_line(project: str, func_sig: str) -> list:
  """Queries FuzzIntrospector API for source line of |func_sig|."""
  resp = _query_introspector(INTROSPECTOR_FUNCTION_SOURCE, {
      'project': project,
      'function_signature': func_sig
  })
  return [_get_data(resp, 'src_begin', 0), _get_data(resp, 'src_end', 0)]


def query_introspector_source_code(project: str, filepath: str, begin_line: int,
                                   end_line: int) -> str:
  """Queries FuzzIntrospector API for source code of a
    file |filepath| between |begin_line| and |end_line|."""

  resp = _query_introspector(
      INTROSPECTOR_PROJECT_SOURCE, {
          'project': project,
          'filepath': filepath,
          'begin_line': begin_line,
          'end_line': end_line,
      })

  return _get_data(resp, 'source_code', '')


def query_introspector_header_files(project: str) -> List[str]:
  """Queries for the header files used in a given project."""
  resp = _query_introspector(INTROSPECTOR_ALL_HEADER_FILES,
                             {'project': project})
  all_header_files = _get_data(resp, 'all-header-files', [])
  return all_header_files


def query_introspector_sample_xrefs(project: str, func_sig: str) -> List[str]:
  """Queries for sample references in the form of source code."""
  resp = _query_introspector(INTROSPECTOR_SAMPLE_XREFS, {
      'project': project,
      'function_signature': func_sig
  })
  return _get_data(resp, 'source-code-refs', [])


def query_introspector_jvm_source_path(project: str) -> List[str]:
  """Queries for all java source paths of a given project."""
  resp = _query_introspector(INTROSPECTOR_ALL_JVM_SOURCE_PATH,
                             {'project': project})
  return _get_data(resp, 'src_path', [])


def query_introspector_matching_function_constructor_type(
    project: str, return_type: str, is_function: bool) -> List[Dict[str, Any]]:
  """Queries for all functions or all constructors that returns a given type
  in a given project."""
  simple_types_should_not_process = [
      'byte', 'char', 'boolean', 'short', 'long', 'int', 'float', 'double',
      'void', 'java.lang.String', 'java.lang.CharSequence'
  ]
  if return_type in simple_types_should_not_process:
    # Avoid querying introspector for simple object types as this API is
    # not meant to be used for creating simple object.
    return []

  resp = _query_introspector(INTROSPECTOR_FUNCTION_WITH_MATCHING_RETURN_TYPE, {
      'project': project,
      'return_type': return_type
  })

  if is_function:
    return _get_data(resp, 'functions', [])

  return _get_data(resp, 'constructors', [])


def query_introspector_header_files_to_include(project: str,
                                               func_sig: str) -> List[str]:
  """Queries Fuzz Introspector header files where a function is likely
  declared."""
  resp = _query_introspector(INTROSPECTOR_HEADERS_FOR_FUNC, {
      'project': project,
      'function_signature': func_sig
  })
  arg_types = _get_data(resp, 'headers-to-include', [])
  return arg_types


def query_introspector_function_debug_arg_types(project: str,
                                                func_sig: str) -> List[str]:
  """Queries FuzzIntrospector function arguments extracted by way of debug
  info."""
  resp = _query_introspector(INTROSPECTOR_ALL_FUNC_TYPES, {
      'project': project,
      'function_signature': func_sig
  })
  arg_types = _get_data(resp, 'arg-types', [])
  return arg_types


def query_introspector_cross_references(project: str,
                                        func_sig: str) -> list[str]:
  """Queries FuzzIntrospector API for source code of functions
  which reference |func_sig|."""
  resp = _query_introspector(INTROSPECTOR_XREF, {
      'project': project,
      'function_signature': func_sig
  })
  call_sites = _get_data(resp, 'callsites', [])

  xref_source = []
  for cs in call_sites:
    name = cs.get('src_func')
    sig = query_introspector_function_signature(project, name)
    source = query_introspector_function_source(project, sig)
    xref_source.append(source)
  return xref_source


def query_introspector_type_info(project: str, type_name: str) -> list[dict]:
  """Queries FuzzIntrospector API for information of |type_name|."""
  resp = _query_introspector(INTROSPECTOR_TYPE, {
      'project': project,
      'name': type_name
  })
  return _get_data(resp, 'type_data', [])


def query_introspector_function_signature(project: str,
                                          function_name: str) -> str:
  """Queries FuzzIntrospector API for signature of |function_name|."""
  resp = _query_introspector(INTROSPECTOR_FUNC_SIG, {
      'project': project,
      'function': function_name
  })
  return _get_data(resp, 'signature', '')


def query_introspector_addr_type_info(project: str, addr: str) -> str:
  """Queries FuzzIntrospector API for type information for a type
  identified by its address used during compilation."""
  resp = _query_introspector(INTROSPECTOR_ADDR_TYPE, {
      'project': project,
      'addr': addr
  })

  return _get_data(resp, 'dwarf-map', '')


def get_unreached_functions(project):
  functions = query_introspector_oracle(project, INTROSPECTOR_ORACLE_FAR_REACH)
  functions = [f for f in functions if not f['reached_by_fuzzers']]
  return functions


def demangle(name: str) -> str:
  return subprocess.run(['c++filt', name],
                        check=True,
                        capture_output=True,
                        stdin=subprocess.DEVNULL,
                        text=True).stdout.strip()


def clean_type(name: str) -> str:
  """Fix comment function type mistakes from FuzzIntrospector."""
  if name == 'N/A':
    # Seems to be a bug in introspector:
    # https://github.com/ossf/fuzz-introspector/issues/1188
    return 'bool '

  name = name.replace('struct.', 'struct ')
  name = name.replace('class.', '')
  name = name.replace('__1::basic_', '')
  name = name.replace('__1::', '')
  # Introspector sometimes includes numeric suffixes to struct names.
  name = re.sub(r'(\.\d+)+(\s*\*)$', r'\2', name)
  name.strip()
  return name


def _get_raw_return_type(function: dict, project: str) -> str:
  """Returns the raw function type."""
  return_type = function.get('return-type') or function.get('return_type', '')
  if not return_type:
    logger.error(
        'Missing return type in project: %s\n'
        '  raw_function_name: %s', project,
        get_raw_function_name(function, project))
  return return_type


def _get_clean_return_type(function: dict, project: str) -> str:
  """Returns the cleaned function type."""
  raw_return_type = _get_raw_return_type(function, project).strip()
  if raw_return_type == 'N/A':
    # Bug in introspector: Unable to distinguish between bool and void right
    # now. More likely to be void for function return arguments.
    return 'void'
  return clean_type(raw_return_type)


def get_raw_function_name(function: dict, project: str) -> str:
  """Returns the raw function name."""
  raw_name = (function.get('raw-function-name') or
              function.get('raw_function_name', ''))
  if not raw_name:
    logger.error('No raw function name in project: %s for function: %s',
                 project, function)
  return raw_name


def _get_clean_arg_types(function: dict, project: str) -> list[str]:
  """Returns the cleaned function argument types."""
  raw_arg_types = (function.get('arg-types') or
                   function.get('function_arguments', []))
  if not raw_arg_types:
    logger.error(
        'Missing argument types in project: %s\n'
        '  raw_function_name: %s', project,
        get_raw_function_name(function, project))
  return [clean_type(arg_type) for arg_type in raw_arg_types]


def _get_arg_count(function: dict) -> int:
  """Count the number of arguments for this function."""
  raw_arg_types = (function.get('arg-types') or
                   function.get('function_arguments', []))
  return len(raw_arg_types)


def _get_exceptions(function: dict) -> List[str]:
  """Returns the exception list of this function."""
  return function.get('exceptions', [])


def _is_jvm_static(function: dict) -> bool:
  """Returns the static property of this function for JVM project."""
  return function.get('is_static', False)


def _get_arg_names(function: dict, project: str, language: str) -> list[str]:
  """Returns the function argument names."""
  if language == 'jvm':
    # The fuzz-introspector front end of JVM projects cannot get the original
    # argument name. Thus the argument name here uses arg{Count} as arugment
    # name reference.
    jvm_args = _get_clean_arg_types(function, project)
    arg_names = [f'arg{i}' for i in range(len(jvm_args))]
  else:
    arg_names = (function.get('arg-names') or
                 function.get('function_argument_names', []))
  if not arg_names:
    logger.error(
        'Missing argument names in project: %s\n'
        '  raw_function_name: %s', project,
        get_raw_function_name(function, project))
  return arg_names


def get_function_signature(function: dict, project: str) -> str:
  """Returns the function signature."""
  function_signature = function.get('function_signature', '')
  if function_signature == "N/A":
    # For JVM projects, the full function signature are the raw function name
    return get_raw_function_name(function, project)
  if not function_signature:
    logger.error(
        'Missing function signature in project: %s\n'
        '  raw_function_name: %s', project,
        get_raw_function_name(function, project))
  return function_signature


# TODO(dongge): Remove this function when FI fixes it.
def _parse_type_from_raw_tagged_type(tagged_type: str, language: str) -> str:
  """Returns type name from |tagged_type| such as struct.TypeA"""
  # Assume: Types do not contain dot(.).
  # (ascchan): This assumption is wrong on Java projects because
  # most full qulified classes name of Java projects have dot(.) to
  # identify the package name of the classes. Thus for Java projects,
  # this action needed to be skipped until this function is removed.
  if language == 'jvm':
    return tagged_type
  return tagged_type.split('.')[-1]


def _group_function_params(param_types: list[str], param_names: list[str],
                           language: str) -> list[dict[str, str]]:
  """Groups the type and name of each parameter."""
  return [{
      'type': _parse_type_from_raw_tagged_type(param_type, language),
      'name': param_name
  } for param_type, param_name in zip(param_types, param_names)]


def _select_top_functions_from_oracle(project: str, limit: int,
                                      target_oracle: str,
                                      target_oracles: list[str]) -> OrderedDict:
  """Selects the top |limit| functions from |target_oracle|."""
  if target_oracle not in target_oracles:
    return OrderedDict()

  logger.info('Extracting functions using oracle %s.', target_oracle)
  functions = query_introspector_for_targets(project, target_oracle)[:limit]

  return OrderedDict((func['function_signature'], func) for func in functions)


def _combine_functions(a: list[str], b: list[str], c: list[str],
                       limit: int) -> list[str]:
  """Combines functions from three oracles. Prioritize on a, but include one of
  b and c if any."""
  head = a[:limit - 2]
  b_in_head = any(i in b for i in head)
  c_in_head = any(i in c for i in head)
  # Result contains items from b and c and is long enough.
  if b_in_head and c_in_head and len(a) >= limit:
    return a

  all_functions = a + b + c

  if b_in_head or not b:
    add_from_b = []
  else:
    add_from_b = [i for i in a[3:] if i in b]
    add_from_b = [add_from_b[0]] if add_from_b else [b[0]]

  if c_in_head or not c:
    add_from_c = []
  else:
    add_from_c = [i for i in a[3:] if i in c]
    add_from_c = [add_from_c[0]] if add_from_c else [c[0]]

  combined = set(head + add_from_b + add_from_c)
  # Result contains items from b and c, append more until long enough.
  for func in all_functions:
    if len(combined) >= limit:
      continue
    combined.add(func)
  return list(combined)


def _select_functions_from_jvm_oracles(project: str, limit: int,
                                       target_oracles: list[str]) -> list[dict]:
  """Selects functions from oracles designated for jvm projects, with
  jvm-public-candidates as the prioritised oracle"""
  all_functions = OrderedDict()

  if 'jvm-public-candidates' in target_oracles:
    # JPC is the primary oracle for JVM projects. If it does exist, all other
    # oracles are ignored because the results from all other oracles are subsets
    # of the results from JPC oracle for JVM projects.
    jpc_targets = _select_top_functions_from_oracle(project, limit,
                                                    'jvm-public-candidates',
                                                    target_oracles)
    all_functions.update(jpc_targets)
  else:
    # JPC does not exist in target_oracles, follow given oracle order and
    # dedulicate instead.
    for target_oracle in target_oracles:
      tmp_functions = _select_top_functions_from_oracle(project, limit,
                                                        target_oracle,
                                                        target_oracles)
      all_functions.update(tmp_functions)

  return list(all_functions.values())[:limit]


def _select_functions_from_oracles(project: str, limit: int,
                                   target_oracles: list[str]) -> list[dict]:
  """Selects function-under-test from oracles."""
  all_functions = OrderedDict()
  frlc_targets = _select_top_functions_from_oracle(project, limit,
                                                   'far-reach-low-coverage',
                                                   target_oracles)
  # FRLC is the primary oracle. If it does not exist, follow oracle order and
  # deduplicate.
  if not frlc_targets:
    for target_oracle in target_oracles:
      tmp_functions = _select_top_functions_from_oracle(project, limit,
                                                        target_oracle,
                                                        target_oracles)
      all_functions.update(tmp_functions)

    return list(all_functions.values())[:limit]

  # Selection rule: Prioritize on far-reach-low-coverage, but include one of
  # optimal-targets, easy-params-far-reach if any.
  all_functions.update(frlc_targets)

  epfr_targets = _select_top_functions_from_oracle(project, limit,
                                                   'easy-params-far-reach',
                                                   target_oracles)
  all_functions.update(epfr_targets)

  ot_targets = _select_top_functions_from_oracle(project, limit,
                                                 'optimal-targets',
                                                 target_oracles)
  all_functions.update(ot_targets)

  selected_singatures = _combine_functions(list(frlc_targets.keys()),
                                           list(epfr_targets.keys()),
                                           list(ot_targets.keys()), limit)

  return [all_functions[func] for func in selected_singatures]


def populate_benchmarks_using_test_migration(
    project: str, language: str, limit: int) -> list[benchmarklib.Benchmark]:
  """Populates benchmarks using tests for test-to-harness conversion."""
  harnesses, _ = project_src.search_source(project, [], language)
  harness = pick_one(harnesses)
  if not harness:
    logger.error('No fuzz target found in project %s.', project)
    return []
  logger.info('Using harness path %s', harness)
  potential_benchmarks = []
  test_files = query_introspector_for_tests(project)
  for test_file in test_files:
    potential_benchmarks.append(
        benchmarklib.Benchmark(benchmark_id='cli',
                               project=project,
                               language=language,
                               function_signature='test-file',
                               function_name='test-file',
                               return_type='test',
                               params=[],
                               exceptions=[],
                               is_jvm_static=False,
                               target_path=harness,
                               preferred_target_name='',
                               is_test_benchmark=True,
                               test_file_path=test_file))
  return potential_benchmarks[:limit]


def populate_benchmarks_using_introspector(project: str, language: str,
                                           limit: int,
                                           target_oracles: List[str]):
  """Populates benchmark YAML files from the data from FuzzIntrospector."""
<<<<<<< HEAD

  # If there is any oracle with test-migration then only do this oracle
  # selection, because the benchmarks will have different .yaml structure.
  # TODO(David): clean up benchmark code to make it more flexible for varying
  # forms of target selectors, and potential mixing both types of target
  # selectors.
  for target_oracle in target_oracles:
    if 'test-migration' in target_oracle:
      return populate_benchmarks_using_test_migration(project, language, limit)

  functions = _select_functions_from_oracles(project, limit, target_oracles)
=======
  if language == 'jvm':
    functions = _select_functions_from_jvm_oracles(project, limit,
                                                   target_oracles)
  else:
    functions = _select_functions_from_oracles(project, limit, target_oracles)
>>>>>>> 5a0781df

  if not functions:
    logger.error('No functions found using the oracles: %s', target_oracles)
    return []

  if language == 'jvm':
    filenames = [
        f'{function["function_filename"].split("$")[0].replace(".", "/")}.java'
        for function in functions
    ]
  else:
    filenames = [
        os.path.basename(function['function_filename'])
        for function in functions
    ]

  harnesses, interesting = project_src.search_source(project, filenames,
                                                     language)
  harness = pick_one(harnesses)
  if not harness:
    logger.error('No fuzz target found in project %s.', project)
    return []
  logger.info('Fuzz target file found for project %s: %s', project, harness)

  target_name = get_target_name(project, harness)
  logger.info('Fuzz target binary found for project %s: %s', project,
              target_name)

  potential_benchmarks = []
  for function in functions:
    if _get_arg_count(function) == 0:
      # Skipping functions / methods that does not take in any arguments.
      # Those functions / methods are not fuzz-worthy.
      continue

    filename = os.path.basename(function['function_filename'])

    if language == 'jvm':
      # Retrieve list of source file from introspector
      src_path_list = query_introspector_jvm_source_path(project)
      if src_path_list:
        # For all JVM projects, the full class name is stored in the filename
        # field. The full class name includes the package of the class and that
        # forms part of the directory pattern of the source file that is needed
        # for checking. For example, the source file of class a.b.c.d is always
        # stored as <SOURCE_BASE>/a/b/c/d.java
        src_file = f'{filename.replace(".", "/")}.java'
        if src_file not in src_path_list:
          logger.error('error: %s %s', filename, interesting.keys())
          continue
    elif filename not in [os.path.basename(i) for i in interesting.keys()]:
      # TODO: Bazel messes up paths to include "/proc/self/cwd/..."
      logger.error('error: %s %s', filename, interesting.keys())
      continue

    function_signature = get_function_signature(function, project)
    if not function_signature:
      continue
    logger.info('Function signature to fuzz: %s', function_signature)
    potential_benchmarks.append(
        benchmarklib.Benchmark(
            benchmark_id='cli',
            project=project,
            language=language,
            function_signature=function_signature,
            function_name=get_raw_function_name(function, project),
            return_type=_get_clean_return_type(function, project),
            params=_group_function_params(
                _get_clean_arg_types(function, project),
                _get_arg_names(function, project, language), language),
            exceptions=_get_exceptions(function),
            is_jvm_static=_is_jvm_static(function),
            target_path=harness,
            preferred_target_name=target_name,
            function_dict=function))

    if len(potential_benchmarks) >= (limit * len(target_oracles)):
      break
  logger.info('Length of potential targets: %d', len(potential_benchmarks))

  return potential_benchmarks


def pick_one(d: dict):
  if not d:
    return None
  return list(d.keys())[0]


def get_target_name(project_name: str, harness: str) -> Optional[str]:
  """Gets the matching target name."""
  summary = query_introspector_cfg(project_name)
  for annotated in summary.get('annotated_cfg', []):
    if annotated['source_file'] == harness:
      return annotated['fuzzer_name']

  return None


##### Helper logic for downloading fuzz introspector reports.
# Download introspector report.
def _identify_latest_report(project_name: str):
  """Returns the latest summary in the FuzzIntrospector bucket."""
  client = storage.Client.create_anonymous_client()
  bucket = client.get_bucket('oss-fuzz-introspector')
  blobs = bucket.list_blobs(prefix=project_name)
  summaries = sorted(
      [blob.name for blob in blobs if blob.name.endswith('summary.json')])
  if summaries:
    return ('https://storage.googleapis.com/oss-fuzz-introspector/'
            f'{summaries[-1]}')
  logger.error('Error: %s has no summary.', project_name)
  return None


def _extract_introspector_report(project_name):
  """Queries and extracts FuzzIntrospector report data of |project_name|."""
  project_url = _identify_latest_report(project_name)
  if not project_url:
    return None
  # Read the introspector artifact.
  try:
    raw_introspector_json_request = requests.get(project_url, timeout=10)
    introspector_report = json.loads(raw_introspector_json_request.text)
  except:
    return None
  return introspector_report


def _contains_function(funcs: List[Dict], target_func: Dict):
  """Returns True if |funcs| contains |target_func|, vice versa."""
  key_fields = ['function-name', 'source-file', 'return-type', 'arg-list']
  for func in funcs:
    if all(func.get(field) == target_func.get(field) for field in key_fields):
      return True
  return False


def _postprocess_function(target_func: dict, project_name: str):
  """Post-processes target function."""
  target_func['return-type'] = _get_clean_return_type(target_func, project_name)
  target_func['function-name'] = demangle(target_func['function-name'])


def get_project_funcs(project_name: str) -> Dict[str, List[Dict]]:
  """Fetches the latest fuzz targets and function signatures of |project_name|
    from FuzzIntrospector."""
  introspector_json_report = _extract_introspector_report(project_name)
  if introspector_json_report is None:
    logger.error('No fuzz introspector report is found.')
    return {}

  if introspector_json_report.get('analyses') is None:
    logger.error('Error: introspector_json_report has no "analyses"')
    return {}
  if introspector_json_report.get('analyses').get('AnnotatedCFG') is None:
    logger.error(
        'Error: introspector_json_report["analyses"] has no "AnnotatedCFG"')
    return {}

  # Group functions by target files.
  annotated_cfg = introspector_json_report.get('analyses').get('AnnotatedCFG')
  fuzz_target_funcs = {}
  for fuzzer in annotated_cfg:
    for target_func in annotated_cfg[fuzzer]['destinations']:
      # Remove functions where there are no source file, e.g. libc functions
      if target_func['source-file'] == '':
        continue

      # Group functions by fuzz target source code file, because there may
      # be multiple functions in the same fuzz target file.
      fuzz_target_file = annotated_cfg[fuzzer]['src_file']
      if fuzz_target_file not in fuzz_target_funcs:
        fuzz_target_funcs[fuzz_target_file] = []
      if _contains_function(fuzz_target_funcs[fuzz_target_file], target_func):
        continue
      _postprocess_function(target_func, project_name)
      fuzz_target_funcs[fuzz_target_file].append(target_func)

  # Sort functions in each target file by their complexity.
  # Assume the most complex functions are the ones under test,
  # put them at the beginning.
  for file, funcs in fuzz_target_funcs.items():
    fuzz_target_funcs[file] = sorted(
        funcs, key=lambda f: f.get('cyclomatic-complexity'), reverse=True)
  return fuzz_target_funcs


def _parse_arguments() -> argparse.Namespace:
  """Parses command line args."""
  parser = argparse.ArgumentParser(
      description='Parse arguments to generate benchmarks.')

  parser.add_argument('project', help='Name of the project.', type=str)
  parser.add_argument('-m',
                      '--max-functions',
                      type=int,
                      default=3,
                      help='Number of benchmarks to generate.')
  parser.add_argument('-o',
                      '--out',
                      type=str,
                      default='',
                      help='Output directory.')
  parser.add_argument('-e',
                      '--endpoint',
                      type=str,
                      default=DEFAULT_INTROSPECTOR_ENDPOINT,
                      help='Fuzz Introspecor API endpoint.')
  parser.add_argument('-t',
                      '--target-oracle',
                      type=str,
                      nargs='+',
                      default=['optimal-targets', 'far-reach-low-coverage'],
                      help='Oracles used to determine interesting targets.')

  return parser.parse_args()


# Set default endpoint.
set_introspector_endpoints(DEFAULT_INTROSPECTOR_ENDPOINT)

if __name__ == '__main__':
  logging.basicConfig(level=logging.INFO)

  args = _parse_arguments()
  if args.out:
    os.makedirs(args.out, exist_ok=True)

  set_introspector_endpoints(args.endpoint)

  try:
    oss_fuzz_checkout.clone_oss_fuzz()
    oss_fuzz_checkout.postprocess_oss_fuzz()
  except subprocess.CalledProcessError as e:
    logger.error('Failed to prepare OSS-Fuzz directory for project %s: %s',
                 args.project, e)
  cur_project_language = oss_fuzz_checkout.get_project_language(args.project)
  benchmarks = populate_benchmarks_using_introspector(args.project,
                                                      cur_project_language,
                                                      args.max_functions,
                                                      args.target_oracle)
  if benchmarks:
    benchmarklib.Benchmark.to_yaml(benchmarks, args.out)
  else:
    logger.error('Nothing found for %s', args.project)
    sys.exit(1)<|MERGE_RESOLUTION|>--- conflicted
+++ resolved
@@ -723,7 +723,6 @@
                                            limit: int,
                                            target_oracles: List[str]):
   """Populates benchmark YAML files from the data from FuzzIntrospector."""
-<<<<<<< HEAD
 
   # If there is any oracle with test-migration then only do this oracle
   # selection, because the benchmarks will have different .yaml structure.
@@ -734,14 +733,11 @@
     if 'test-migration' in target_oracle:
       return populate_benchmarks_using_test_migration(project, language, limit)
 
-  functions = _select_functions_from_oracles(project, limit, target_oracles)
-=======
   if language == 'jvm':
     functions = _select_functions_from_jvm_oracles(project, limit,
                                                    target_oracles)
   else:
     functions = _select_functions_from_oracles(project, limit, target_oracles)
->>>>>>> 5a0781df
 
   if not functions:
     logger.error('No functions found using the oracles: %s', target_oracles)
