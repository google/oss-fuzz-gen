#!/usr/bin/env python3
# Copyright 2025 Google LLC
#
# Licensed under the Apache License, Version 2.0 (the "License");
# you may not use this file except in compliance with the License.
# You may obtain a copy of the License at
#
#     http://www.apache.org/licenses/LICENSE-2.0
#
# Unless required by applicable law or agreed to in writing, software
# distributed under the License is distributed on an "AS IS" BASIS,
# WITHOUT WARRANTIES OR CONDITIONS OF ANY KIND, either express or implied.
# See the License for the specific language governing permissions and
# limitations under the License.
"""Create OSS-Fuzz projects from scratch."""

import argparse
import json
import logging
import os
import shutil
import subprocess
import sys
import tempfile
import threading
import time

import requests
import yaml

from experimental.build_generator import runner
from llm_toolkit import models

silent_global = False

logger = logging.getLogger(name=__name__)
LOG_FMT = ('%(asctime)s %(levelname)s [%(filename)s:%(lineno)d] '
           ': %(funcName)s: %(message)s')

OFG_BASE_DIR = os.path.abspath(
    os.path.join(os.path.dirname(os.path.realpath(__file__)), "..", ".."))


def setup_workdirs(defined_dir):
  """Sets up the working directory."""

  if defined_dir:
    workdir = defined_dir
  else:
    workdir = tempfile.mkdtemp()
  logger.info('Using work directory: %s', workdir)
  os.makedirs(workdir, exist_ok=True)

  # Clone two OSS-Fuzz projects
  subprocess.check_call(
      'git clone https://github.com/google/oss-fuzz oss-fuzz-1',
      shell=True,
      cwd=workdir)

  # Clone another OSS-Fuzz, for OFG core
  subprocess.check_call('git clone https://github.com/google/oss-fuzz oss-fuzz',
                        shell=True,
                        cwd=workdir)

  # Clone Fuzz Introspector
  subprocess.check_call('git clone https://github.com/ossf/fuzz-introspector',
                        shell=True,
                        cwd=workdir)

  python_path = "/venv/bin/python3" if os.path.exists(
      "/venv/bin/python3") else "python3"
  os.environ["PYTHON"] = python_path
  # Ensure fuzz introspector's requirements.txt is installed
  subprocess.check_call(f'{python_path} -m pip install -r requirements.txt',
                        shell=True,
                        cwd=os.path.join(workdir, 'fuzz-introspector'))
  subprocess.check_call(f'{python_path} -m pip install -r requirements.txt',
                        shell=True,
                        cwd=os.path.join(workdir, 'fuzz-introspector', 'tools',
                                         'web-fuzzing-introspection'))
  return workdir


def _run_introspector_collection(runner_script, project, wd, semaphore):
  """Run introspector on the given project."""
  semaphore.acquire()
  cmd = ['python3']
  cmd.append(runner_script)  # introspector helper script
  cmd.append('introspector')  # force an introspector run
  cmd.append(project)  # target project
  cmd.append('1')  # run the harness for 1 second
  cmd.append('--disable-webserver')  # do not launch FI webapp

  try:
    logger.info('Collecting introspector information on %s', project)
    subprocess.check_call(' '.join(cmd),
                          shell=True,
                          cwd=wd,
                          stdout=subprocess.DEVNULL,
                          stderr=subprocess.STDOUT)
  except subprocess.CalledProcessError:
    pass
  semaphore.release()


def extract_introspector_reports_for_benchmarks(projects_to_run, workdir, args):
  """Runs introspector through each report to collect program analysis data."""
  oss_fuzz_dir = os.path.join(workdir, 'oss-fuzz')
  runner_script = os.path.join(workdir, 'fuzz-introspector',
                               'oss_fuzz_integration', 'runner.py')
<<<<<<< HEAD
  python_path = "/venv/bin/python3" if os.path.exists(
      "/venv/bin/python3") else "python3"
  os.environ["PYTHON"] = python_path  
  for project in projects_to_run:
    cmd = [python_path]
    cmd.append(runner_script)  # introspector helper script
    cmd.append('introspector')  # force an introspector run
    cmd.append(project)  # target project
    cmd.append('1')  # run the harness for 1 second
    cmd.append('--disable-webserver')  # do not launch FI webapp
    subprocess.check_call(' '.join(cmd), shell=True, cwd=oss_fuzz_dir)
=======

  semaphore = threading.Semaphore(args.build_jobs)
  jobs = []

  for project in projects_to_run:
    proc = threading.Thread(target=_run_introspector_collection,
                            args=(runner_script, project, oss_fuzz_dir,
                                  semaphore))
    jobs.append(proc)
    proc.start()

  for proc in jobs:
    proc.join()
>>>>>>> 95370f06


def shutdown_fi_webapp():
  """Shutsdown the FI webapp if it exists."""
  try:
    subprocess.check_call('curl --silent http://localhost:8080/api/shutdown',
                          shell=True)
  except subprocess.CalledProcessError:
    pass


def create_fi_db(workdir):
  """Creates the FI webapp database"""
  oss_fuzz_dir = os.path.join(workdir, 'oss-fuzz')

  fi_db_dir = os.path.join(workdir, 'fuzz-introspector', 'tools',
                           'web-fuzzing-introspection', 'app', 'static',
                           'assets', 'db')
  python_path = "/venv/bin/python3" if os.path.exists(
      "/venv/bin/python3") else "python3"
  os.environ["PYTHON"] = python_path  
  cmd = [python_path]
  cmd.append('web_db_creator_from_summary.py')
  cmd.append('--local-oss-fuzz')
  cmd.append(oss_fuzz_dir)
  try:
    logger.info('Creating fuzz introspector database')
    subprocess.check_call(' '.join(cmd), shell=True, cwd=fi_db_dir)
    logger.info('Created database successfully')
  except subprocess.CalledProcessError:
    logger.info('Failed creation of DB')


def launch_fi_webapp(workdir):
  """Launches webapp so OFG can query projects."""
  logger.info('Launching webapp')
  oss_fuzz_dir = os.path.join(workdir, 'oss-fuzz')
  fi_webapp_dir = os.path.join(workdir, 'fuzz-introspector', 'tools',
                               'web-fuzzing-introspection', 'app')
  environ = os.environ.copy()
  environ['FUZZ_INTROSPECTOR_LOCAL_OSS_FUZZ'] = oss_fuzz_dir
  python_path = "/venv/bin/python3" if os.path.exists(
      "/venv/bin/python3") else "python3"
  os.environ["PYTHON"] = python_path    
  cmd = [python_path]
  cmd.append('main.py')
  cmd.append('>> /dev/null &')
  subprocess.check_call(' '.join(cmd),
                        shell=True,
                        cwd=fi_webapp_dir,
                        env=environ)


def wait_until_fi_webapp_is_launched():
  """Return when the webapp has started"""
  logger.info('Waiting for the webapp to start')

  sec_to_wait = 10
  for _ in range(10):
    time.sleep(sec_to_wait)

    resp = requests.get('http://127.0.0.1:8080', timeout=10)
    if 'Fuzzing' in resp.text:
      return
  # If this is reached then the webapp likely didn't start.
  # Exit.
  logger.info('Could not start FI webapp')
  sys.exit(0)


def run_ofg_generation(projects_to_run, workdir, args):
  """Runs harness generation"""
  logger.info('Running OFG experiment: %s', os.getcwd())
  oss_fuzz_dir = os.path.join(workdir, 'oss-fuzz')
  python_path = "/venv/bin/python3" if os.path.exists(
      "/venv/bin/python3") else "python3"
  os.environ["PYTHON"] = python_path      
  cmd = [python_path, os.path.join(OFG_BASE_DIR, 'run_all_experiments.py')]
  cmd.append('--model')
  cmd.append(args.model)
  cmd.append('-g')
  cmd.append(
      'far-reach-low-coverage,low-cov-with-fuzz-keyword,easy-params-far-reach')
  cmd.append('-gp')
  cmd.append(','.join(projects_to_run))
  cmd.append('-gm')
  cmd.append(str(args.generate_benchmarks_max))
  cmd.append('-of')
  cmd.append(oss_fuzz_dir)
  cmd.append('-e')
  cmd.append('http://127.0.0.1:8080/api')
  cmd.append('-mr')
  cmd.append(str(args.max_round))
  if args.agent:
    cmd.append('--agent')

  environ = os.environ.copy()

  environ['LLM_NUM_EVA'] = '4'
  environ['LLM_NUM_EXP'] = '4'
  environ['OFG_CLEAN_UP_OSS_FUZZ'] = '0'

  subprocess.check_call(' '.join(cmd), shell=True, env=environ)


def copy_generated_projects_to_harness_gen(out_gen, workdir):
  """Copies projects from build generation ready for harness generation."""
  projects_dir = os.path.join(out_gen, 'oss-fuzz-projects')
  if not os.path.isdir(projects_dir):
    logger.info('Found no projects.')
    return set()

  # Copy projects over
  projects_to_run = []
  for project in os.listdir(projects_dir):
    dst = os.path.join(workdir, 'oss-fuzz', 'projects', project)
    if os.path.isdir(dst):
      shutil.rmtree(dst)
    logger.info('Copying: %s :: %s', os.path.join(projects_dir, project),
                os.path.join(workdir, 'oss-fuzz', 'projects', project))
    shutil.copytree(os.path.join(projects_dir, project),
                    os.path.join(workdir, 'oss-fuzz', 'projects', project))
    projects_to_run.append(project)
  return projects_to_run


def create_merged_oss_fuzz_projects(workdir) -> None:
  """Create OSS-Fuzz projects using successful harnesses."""
  generated_projects_dir = os.path.join(workdir, 'oss-fuzz-projects')

  # Get list of projects created auto-building for.
  generated_projects = []
  for project_name in os.listdir(generated_projects_dir):
    project_yaml = os.path.join(generated_projects_dir, project_name,
                                'project.yaml')
    if not os.path.isfile(project_yaml):
      continue
    with open(project_yaml, 'r', encoding='utf-8') as f:
      project_dict = yaml.safe_load(f)

    generated_projects.append({
        'name': project_name,
        'language': project_dict['language']
    })

  # Iterate results and copy fuzz harnesses into dedicated project folder.
  results_dir = 'results'
  for result in os.listdir(results_dir):
    # Find project name
    project = {}
    for project_gen in generated_projects:
      if result.startswith(f'output-{project_gen["name"]}'):
        project = project_gen
    if not project:
      continue

    # Copy the harness over
    #if not os.path.isdir('final-oss-fuzz-projects'):
    #  os.makedirs('final-oss-fuzz-projects')
    project_dir = os.path.join('final-oss-fuzz-projects', project['name'])
    #if not os.path.isdir(project_dir):
    #  os.makedirs(project_dir)
    os.makedirs(project_dir, exist_ok=True)

    # Check if it was successful
    result_json = os.path.join('results', result, 'status', '01', 'result.json')
    if not os.path.isfile(result_json):
      continue
    with open(result_json, 'r') as f:
      json_dict = json.loads(f.read())

    if not json_dict['compiles']:
      continue

    # Copy over the harness
    fuzz_src = os.path.join('results', result, 'fuzz_targets', '01.fuzz_target')

    idx = 0

    while True:
      if project['language'] == 'c':
        fuzz_dst = os.path.join(project_dir, f'fuzzer-{idx}.c')
      else:
        fuzz_dst = os.path.join(project_dir, f'fuzzer-{idx}.cpp')
      if not os.path.isfile(fuzz_dst):
        break
      idx += 1

    # Copy the harness
    build_src = os.path.join(workdir, 'oss-fuzz-projects', project['name'],
                             'build.sh')
    build_dst = os.path.join(project_dir, 'build.sh')
    shutil.copy(build_src, build_dst)

    docker_src = os.path.join(workdir, 'oss-fuzz-projects', project['name'],
                              'Dockerfile')
    docker_dst = os.path.join(project_dir, 'Dockerfile')
    shutil.copy(docker_src, docker_dst)

    project_yaml_src = os.path.join(workdir, 'oss-fuzz-projects',
                                    project['name'], 'project.yaml')
    project_yaml_dst = os.path.join(project_dir, 'project.yaml')
    shutil.copy(project_yaml_src, project_yaml_dst)

    shutil.copy(fuzz_src, fuzz_dst)


def run_harness_generation(out_gen, workdir, args):
  """Runs harness generation based on the projects in `out_gen`"""

  projects_to_run = copy_generated_projects_to_harness_gen(out_gen, workdir)
  extract_introspector_reports_for_benchmarks(projects_to_run, workdir, args)
  shutdown_fi_webapp()
  create_fi_db(workdir)
  if args.until_fi_db:
    logger.info('Fuzz Introspector webapp created. Exiting.')
    sys.exit(0)
  shutdown_fi_webapp()
  launch_fi_webapp(workdir)
  wait_until_fi_webapp_is_launched()

  if args.all_but_ofg_core:
    # do a prompt exist
    sys.exit(0)

  run_ofg_generation(projects_to_run, workdir, args)

  create_merged_oss_fuzz_projects(out_gen)
  return projects_to_run


def setup_logging():
  """Initiate logging."""
  logging.basicConfig(level=logging.INFO, format=LOG_FMT)


def get_next_out_folder():
  """Get next pre-named work directory."""
  idx = 0
  while True:
    if not os.path.isdir(f'generated-projects-{idx}'):
      break
    idx += 1
  return f'generated-projects-{idx}'


def run_analysis(args):
  """Generates builds and harnesses for repositories in input."""
  workdir = setup_workdirs(args.workdir)

  abs_workdir = os.path.abspath(workdir)
  if not args.out:
    out_folder = get_next_out_folder()
  else:
    out_folder = args.out

  #if os.path.isdir('results'):
  #  shutil.rmtree('results')

  oss_fuzz_dir = os.path.join(abs_workdir, 'oss-fuzz-1')
  target_repositories = runner.extract_target_repositories(args.input)
  runner.run_parallels(os.path.abspath(oss_fuzz_dir),
                       target_repositories,
                       args.model,
                       'all',
                       out_folder,
                       parallel_jobs=args.build_jobs,
                       max_timeout=args.build_timeout)

  # Exit if only builds are required.
  if args.build_only:
    logger.info('Finished analysis')
    logger.info('Results in %s', out_folder)
    return

  projects_run = run_harness_generation(out_folder, abs_workdir, args)

  logger.info('Finished analysis')
  logger.info('Results in %s', out_folder)
  logger.info('Projects generated (%d): ', len(projects_run))
  for project in projects_run:
    logger.info('- %s', project)

  if os.path.isdir('results'):
    shutil.copytree('results', os.path.join(out_folder, 'harness-results'))


def parse_commandline():
  """Parse the commandline."""
  parser = argparse.ArgumentParser()
  parser.add_argument('--input', '-i', help='Input to analyze')
  parser.add_argument('--out', '-o', help='Directory to store output.')
  parser.add_argument('--silent',
                      '-s',
                      help='Disable logging in subprocess.',
                      action='store_true')
  parser.add_argument('--model',
                      '-m',
                      help=('Models available: '
                            f'{", ".join(models.LLM.all_llm_names())}.'),
                      type=str)
  parser.add_argument('--agent',
                      '-a',
                      help='Enable agent workflow',
                      action='store_true')
  parser.add_argument('-gm',
                      '--generate-benchmarks-max',
                      help='Max targets to generate per benchmark heuristic.',
                      type=int,
                      default=5)
  parser.add_argument('-mr',
                      '--max-round',
                      type=int,
                      default=5,
                      help='Max trial round for agents.')
  parser.add_argument('--build-only',
                      help='Only generated builds',
                      action='store_true')
  parser.add_argument('--build-jobs',
                      help='Parallel build-generator jobs to run.',
                      default=2,
                      type=int)
  parser.add_argument('--all-but-ofg-core', action='store_true')
  parser.add_argument(
      '--build-timeout',
      help='Timeout for build generation per project, in seconds.',
      default=0,
      type=int)
  parser.add_argument(
      '--until-fi-db',
      help='Run until Fuzz Introspector DB creation and then exit.',
      action='store_true')
  parser.add_argument('-w', '--workdir', help='Work directory to use')
  return parser.parse_args()


def main():
  global silent_global
  args = parse_commandline()
  setup_logging()
  silent_global = args.silent
  run_analysis(args)


if __name__ == '__main__':
  main()<|MERGE_RESOLUTION|>--- conflicted
+++ resolved
@@ -84,7 +84,10 @@
 def _run_introspector_collection(runner_script, project, wd, semaphore):
   """Run introspector on the given project."""
   semaphore.acquire()
-  cmd = ['python3']
+  python_path = "/venv/bin/python3" if os.path.exists(
+      "/venv/bin/python3") else "python3"
+  os.environ["PYTHON"] = python_path  
+  cmd = [python_path]
   cmd.append(runner_script)  # introspector helper script
   cmd.append('introspector')  # force an introspector run
   cmd.append(project)  # target project
@@ -108,19 +111,7 @@
   oss_fuzz_dir = os.path.join(workdir, 'oss-fuzz')
   runner_script = os.path.join(workdir, 'fuzz-introspector',
                                'oss_fuzz_integration', 'runner.py')
-<<<<<<< HEAD
-  python_path = "/venv/bin/python3" if os.path.exists(
-      "/venv/bin/python3") else "python3"
-  os.environ["PYTHON"] = python_path  
-  for project in projects_to_run:
-    cmd = [python_path]
-    cmd.append(runner_script)  # introspector helper script
-    cmd.append('introspector')  # force an introspector run
-    cmd.append(project)  # target project
-    cmd.append('1')  # run the harness for 1 second
-    cmd.append('--disable-webserver')  # do not launch FI webapp
-    subprocess.check_call(' '.join(cmd), shell=True, cwd=oss_fuzz_dir)
-=======
+
 
   semaphore = threading.Semaphore(args.build_jobs)
   jobs = []
@@ -134,8 +125,6 @@
 
   for proc in jobs:
     proc.join()
->>>>>>> 95370f06
-
 
 def shutdown_fi_webapp():
   """Shutsdown the FI webapp if it exists."""
