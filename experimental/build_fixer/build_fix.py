#!/usr/bin/env python3
# Copyright 2025 Google LLC
#
# Licensed under the Apache License, Version 2.0 (the "License");
# you may not use this file except in compliance with the License.
# You may obtain a copy of the License at
#
#     http://www.apache.org/licenses/LICENSE-2.0
#
# Unless required by applicable law or agreed to in writing, software
# distributed under the License is distributed on an "AS IS" BASIS,
# WITHOUT WARRANTIES OR CONDITIONS OF ANY KIND, either express or implied.
# See the License for the specific language governing permissions and
# limitations under the License.
"""Build fixer tooling."""

import json
import os
import re
import shutil
import subprocess
import sys
import uuid
from typing import Any, Optional

import logger
from agent.base_agent import BaseAgent
from experiment import oss_fuzz_checkout
from experiment.benchmark import Benchmark
from experiment.workdir import WorkDirs
from experimental.build_fixer import templates
from llm_toolkit import models
from llm_toolkit.models import LLM
from llm_toolkit.prompts import Prompt
from results import BuildResult, Result
from tool.base_tool import BaseTool
from tool.container_tool import ProjectContainerTool

FIXER_TOOLS = [{
    'type':
        'function',
    'name':
        'test_build_script',
    'description':
        'Tests a build script against target project. Use this for tesing build scripts that you suspect might work.',
    'parameters': {
        'type': 'object',
        'properties': {
            'build_script': {
                'type': 'string',
                'description': 'Bash script that builds the project.'
            }
        },
        'required': ['build_script'],
        'additionalProperties': False
    }
}, {
    'type':
        'function',
    'name':
        'test_build_script_and_dockerfile',
    'description':
        'Tests a build script and Dockerfile against target project.',
    'parameters': {
        'type': 'object',
        'properties': {
            'build_script': {
                'type': 'string',
                'description': 'Bash script that builds the project.'
            },
            'dockerfile': {
                'type': 'string',
                'description': 'Dockerfile that builds the project.'
            }
        },
        'required': ['build_script', 'dockerfile'],
        'additionalProperties': False
    }
}, {
    'type':
        'function',
    'name':
        'run_commands_in_container',
    'description':
        'Runs a command string in the project container. Use this for exploring the target project, such as running commands to inspect the project or its dependencies.',
    'parameters': {
        'type': 'object',
        'properties': {
            'command': {
                'type':
                    'string',
                'description':
                    'Bash commands separated by \';\' to run in the container.'
            }
        },
        'required': ['command'],
        'additionalProperties': False
    }
}]


class BuildFixAgent(BaseAgent):
  """Agent for fixing OSS-Fuzz project builds."""

  def __init__(self,
               llm: LLM,
               project_name,
               work_dirs,
               args,
               use_tools: bool = True):
    super().__init__(trial=1, llm=llm, args=args)
    self.project_name = project_name
    self.original_project_name = project_name
    self.work_dirs = work_dirs
    self.last_status = False
    self.last_result = ''
    self.compiles = False
    self.check_all_passed = False
    self.initial_error_result = ''
    self.trial = 0

    self.use_tools = use_tools

    self.success_build_script = ''

    self.project_language = oss_fuzz_checkout.get_project_language(
        self.project_name)

  def _strip_license_from_file(self, file_content: str) -> str:
    """Strips the license header from a file content."""
    # Strip first comments in a file.
    new_content = ''
    past_license = False
    for line in file_content.splitlines():
      if past_license:
        new_content += line + '\n'
        continue

      if '#################' in line:
        past_license = True
        continue

      if line.startswith('#') and 'bash' not in line or 'python' not in line:
        continue
      new_content += line + '\n'
    return new_content

  def _initial_prompt(self, results: list[Result], is_tools: bool = True):  # pylint: disable=unused-argument
    """Creates the initial prompt for the build fixer agent."""
    with open(
        os.path.join(oss_fuzz_checkout.OSS_FUZZ_DIR, 'projects',
                     self.project_name, 'build.sh'), 'r') as f:
      build_script = self._strip_license_from_file(f.read())

    with open(
        os.path.join(oss_fuzz_checkout.OSS_FUZZ_DIR, 'projects',
                     self.project_name, 'Dockerfile'), 'r') as f:
      dockerfile = self._strip_license_from_file(f.read())

    prompt = self.llm.prompt_type()(None)

    if is_tools:
      template_prompt = templates.BUILD_FIX_PROBLEM_TOOLS
    else:
      template_prompt = templates.BUILD_FIX_PROBLEM
    template_prompt = template_prompt.replace('{DOCKERFILE}', dockerfile)
    template_prompt = template_prompt.replace('{BUILD_SCRIPT}', build_script)
    template_prompt = template_prompt.replace('{LOGS}',
                                              self.initial_error_result[-300:])
    template_prompt = template_prompt.replace('{MAX_DISCOVERY_ROUND}',
                                              str(self.args.max_round))

    if self.project_language.lower() == 'python':
      template_prompt = template_prompt.replace('{LANGUAGE_SPECIFICS}',
                                                templates.PYTHON_SPECIFICS)
    elif self.project_language.lower() in ['c', 'c++']:
      template_prompt = template_prompt.replace('{LANGUAGE_SPECIFICS}',
                                                templates.C_CPP_SPECIFICS)
    else:
      template_prompt = template_prompt.replace('{LANGUAGE_SPECIFICS}', '')
    #prompt.add_priming(template_prompt)

    prompt.add_priming(templates.BUILD_FIXER_LLM_PRIMING)
    prompt.add_problem(template_prompt)
    return prompt

  def execute(self, result_history: list[Result]) -> BuildResult:
    """Executes the build fixer agent.
    Creates a container tool and performs an initial build attempt.
    The output of the build is then used to generate a prompt,
    and the agent then goes into the iterative process.
    """

    # Prepare an initial image build.
    result_name = oss_fuzz_checkout.prepare_project_image_by_name(
        self.project_name)

    if not result_name:
      logger.info(f'Failed to prepare project image for {self.project_name}.',
                  trial=self.trial)
      sys.exit(1)

    self.project_name = result_name.split('/')[-1]
    benchmark = Benchmark(self.project_name, self.project_name, '', '', '', '',
                          [], '')

    # Initial run of compile.
    self.inspect_tool = ProjectContainerTool(benchmark, name='inspect')
    result = self.inspect_tool.compile(
        extra_commands=' && rm -rf /out/* > /dev/null')

    # If the build succeeded, we can exit
    if result.returncode == 0:
      logger.info(f'Build succeeded for {self.project_name}.', trial=self.trial)
      logger.info('Nothing to fix.', trial=self.trial)
      self.inspect_tool.terminate()
      sys.exit(0)

    self.initial_error_result = result.stderr

    # Prepare initial prompt.
    prompt = self._initial_prompt(result_history, self.use_tools)
    build_result = BuildResult(benchmark=benchmark,
                               trial=0,
                               work_dirs=self.work_dirs,
                               author=self,
                               chat_history={self.name: ''})
    if self.use_tools:
      self._agent_run_function_based_loop(prompt, build_result)
    else:
      self._agent_raw_loop(prompt, build_result)
    return build_result

  def _test_buildscript_and_dockerfile(self, tool_call, build_script,
                                       dockerfile):
    """Tests a build script and Dockerfile against the target project."""
    build_fuzzers_result, target_dst = self._test_build_fuzzers(
        build_script, dockerfile)
    if build_fuzzers_result.returncode != 0:
      logger.info('Build failed.', trial=self.trial)
      parsed_stdout = build_fuzzers_result.stdout
      parsed_stdout = self._simple_truncate_build_output(parsed_stdout)

      logger.info('Parsed stdout: %s', parsed_stdout, trial=self.trial)

      # Prepare for next iteration by adding messages to the chat.
      self.llm.messages.append(tool_call)
      self.llm.messages.append({
          'type': 'function_call_output',
          'call_id': tool_call.call_id,
          'output': str(parsed_stdout)
      })
      self.working_prompt = None

    else:
      logger.info('Build succeeded.', trial=self.trial)
      # Testing fuzzers run.
      test_run_result = self._test_check_fuzzers(target_dst)
      if test_run_result.returncode == 0:
        logger.info('Fuzzers run successfully.', trial=self.trial)
        self.success_build_script = build_script
        self.success_dockerfile = dockerfile

        self.exit_condition_met = True
      else:
        logger.info('Fuzzers run failed.', trial=self.trial)
        prompt_text = test_run_result.stdout
        # Prepare for next iteration by adding messages to the chat.
        self.llm.messages.append(tool_call)
        self.llm.messages.append({
            'type': 'function_call_output',
            'call_id': tool_call.call_id,
            'output': str(prompt_text)
        })

        self.working_prompt = None

  def _func_handle_run_commands_in_container(self, tool_call, command_string):
    """Runs a command string in the project container."""

    # Execute the command directly, then return the formatted result
    commands = command_string
    logger.info('LLM Requested commands: %s', commands, trial=self.trial)
    result = self.inspect_tool.execute(commands)
    prompt_text = self._format_bash_execution_result(
        result, previous_prompt=self.working_prompt)

    prompt_text = self._simple_truncate_build_output(prompt_text)

    # Extend messages to prepare for next iteration.
    self.llm.messages.append(tool_call)
    self.llm.messages.append({
        'type': 'function_call_output',
        'call_id': tool_call.call_id,
        'output': str(prompt_text)
    })
    self.working_prompt = None

  def _log_success(self):
    """Utility funciton to log success of fixing."""
    logger.info('Succeeded fixing build script', trial=self.trial)
    logger.info('-' * 25 + ' Build script: ' + '-' * 25, trial=self.trial)
    logger.info(self.success_build_script, trial=self.trial)
    logger.info('-' * 60, trial=self.trial)

  def _load_tool_arguments(self, tool_call: Any) -> Optional[dict]:
    """Loads the arguments for a tool call."""
    try:
      return json.loads(tool_call.arguments)
    except json.JSONDecodeError as e:
      logger.error('Failed to decode tool call arguments: %s',
                   e,
                   trial=self.trial)

    # Getting here means the arguments were not valid JSON.
    # This happens sometimes, and to overcome this we extract
    # the arguments using some simple manual parsing.
    args = {}

    # 1: find the relevant function
    # 2: For each argument of the function extract that
    # keyword from the response.
    for function_tool in FIXER_TOOLS:
      if function_tool['name'] == tool_call.name:
        for arg in function_tool['parameters']['properties']:
          # Extract the argument value from the response.
          val = self._extract_argument_from_broken_json(tool_call.arguments,
                                                        arg)
          args[arg] = val

        if len(args) != len(function_tool['parameters']['properties']):
          return None
    return args

  def _extract_argument_from_broken_json(self, raw_response, key):
    """Extracts a single argument from a broken JSON response."""
    # Find the first key
    search_word = f'"{key}":'
    location_idx = raw_response.find(search_word)
    start_idx = location_idx + len(search_word)

    # Find the next two quotes, and take everything within them.
    quote_locations = []
    for idx in range(len(raw_response[start_idx:])):
      if raw_response[idx + start_idx] == '"':
        # If this is escaped, discount
        if raw_response[idx + start_idx - 1] == '\\':
          continue
        # We have a quote
        quote_locations.append(idx + start_idx)
    if len(quote_locations) == 2:
      return raw_response[quote_locations[0] + 1:quote_locations[1]]
    return None

  def _dispatch_tool_call(self, tool_call: Any) -> int:
    """Dispatches a function call to the appropriate handler."""
    arguments = self._load_tool_arguments(tool_call)
    if arguments is None:
      return 0
    if tool_call.name == 'test_build_script_and_dockerfile':
      self._test_buildscript_and_dockerfile(tool_call,
                                            arguments['build_script'],
                                            arguments['dockerfile'])
      return 1
    if tool_call.name == 'test_build_script':
      self._test_buildscript_and_dockerfile(tool_call,
                                            arguments['build_script'], '')
      return 1
    if tool_call.name == 'run_commands_in_container':
      self._func_handle_run_commands_in_container(tool_call,
                                                  arguments['command'])
      return 1

    logger.info('Unsupported tool call: %s', tool_call.name, trial=self.trial)
    return 0

  def _agent_run_function_based_loop(
      self, prompt: Optional[Prompt], build_result: BuildResult) -> None:  # pylint: disable=unused-argument
    """Runs the agent loop using a function-based approach."""
    self.working_prompt = prompt
    # Agent loop
    try:
      client = self.llm.get_chat_client(model=self.llm.get_model())

      cur_round = 0
      self.exit_condition_met = False
      # Function execution and LLM communication loop.
      while self.exit_condition_met is False:
        logger.info(f'Agent Round {cur_round}', trial=self.trial)

        # Increment the round counter, but trigger exit condition if max
        # rounds reached.
        if cur_round > self.args.max_round:
          logger.info('Max discovery rounds reached (%s).',
                      self.args.max_round,
                      trial=self.trial)
          break
        cur_round += 1

        # Send prompt to LLM and get response.
        logger.info('Sending prompt to LLM', trial=self.trial)
        response = self.chat_llm_with_tools(client, self.working_prompt,
                                            FIXER_TOOLS, self.trial)

        if not response:
          logger.info('LLM did not return a response, skipping this round.',
                      trial=self.trial)
          continue

        # Handle LLM tool calls.
        tools_analysed = 0
        logger.info('Iterating response output', trial=self.trial)
        for tool_call in response.output:
          logger.info('- Response out:' + str(tool_call), trial=self.trial)
          if tool_call.type != 'function_call':
            continue

          logger.info('Handling tool call %s', tool_call.name, trial=self.trial)
          logger.info('Tool call arguments: %s',
                      tool_call.arguments,
                      trial=self.trial)
          tools_analysed += self._dispatch_tool_call(tool_call)

        # If no tool calls were made prepare LLM response saying we do not
        # understand the message received.
        if tools_analysed == 0 and not self.exit_condition_met:
          logger.info(
              'Did not execute any tool calls and there is no exit condition.',
              trial=self.trial)
          self.working_prompt = self.llm.prompt_type()(None)
          self.working_prompt.add_problem(
              'I was unable to interpret your last message. Use tool '
              'calls to direct this process instead of messages.')

      # Post LLM communication and function execution loop.
      # Log details on success.
      if self.exit_condition_met:
        self._log_success()

      # TODO (David): Add handling for "why did we not succeed" case.
    finally:
      self.inspect_tool.terminate()

  def _agent_raw_loop(self, prompt: Optional[Prompt],
                      build_result: BuildResult) -> None:
    """Runs the agent loop, sending prompts to the LLM and handling
    responses."""
    # Agent loop
    self.trial = 0
    try:
      client = self.llm.get_chat_client(model=self.llm.get_model())
      while prompt:
        logger.info(f'Agent Round {self.trial}', trial=self.trial)
        # Pass prompt history to LLM and get response.
        logger.info('Sending prompt to LLM', trial=self.trial)
        response = self.chat_llm(self.trial,
                                 client=client,
                                 prompt=prompt,
                                 trial=self.trial)

        # Handle LLM response.
        logger.info('Handling LLM response', trial=self.trial)
        prompt = self._handle_llm_reponse(response, build_result)
        if not prompt:
          break
        if self.trial >= self.args.max_round:
          logger.info(f'Max discovery rounds reached ({self.args.max_round}).',
                      trial=self.trial)
          break
        self.trial += 1
    finally:
      self.inspect_tool.terminate()

  def _parse_tag(self, response: str, tag: str) -> str:
    """Parses the tag from LLM response."""
    patterns = [rf'<{tag}>(.*?)</{tag}>', rf'```{tag}(.*?)```']

    # Matches both xml and code style tags
    for pattern in patterns:
      match = re.search(pattern, response, re.DOTALL)
      if match:
        return match.group(1).strip()

    return ''

  def _parse_tags(self, response: str, tag: str) -> list[str]:
    """Parses the tags from LLM response."""
    patterns = [rf'<{tag}>(.*?)</{tag}>', rf'```{tag}(.*?)```']
    found_matches = []

    # Matches both xml and code style tags
    for pattern in patterns:
      matches = re.findall(pattern, response, re.DOTALL)
      found_matches.extend([content.strip() for content in matches])

    return found_matches

  def _test_build_fuzzers(
      self,
      build_script: str,
      dockerfile: str = '') -> tuple[subprocess.CompletedProcess, str]:
    """Runs OSS-Fuzz's build_fuzzers command with the provided build script."""
    target_dst = self.original_project_name + '-copy-' + str(
        uuid.uuid4().hex)[:8]
    shutil.copytree(
        os.path.join(oss_fuzz_checkout.OSS_FUZZ_DIR, 'projects',
                     self.original_project_name),
        os.path.join(oss_fuzz_checkout.OSS_FUZZ_DIR, 'projects', target_dst))

    self.success_build_script = build_script
    # Overwrite the build script with the new one
    with open(
        os.path.join(oss_fuzz_checkout.OSS_FUZZ_DIR, 'projects', target_dst,
                     'build.sh'), 'w') as f:
      f.write(build_script)

    if dockerfile:
      # Overwrite the Dockerfile with the new one
      with open(
          os.path.join(oss_fuzz_checkout.OSS_FUZZ_DIR, 'projects', target_dst,
                       'Dockerfile'), 'w') as f:
        f.write(dockerfile)

    # Build project
    cmd = ['python3', 'infra/helper.py', 'build_fuzzers', target_dst]
    result = subprocess.run(cmd,
                            stdout=subprocess.PIPE,
                            stderr=subprocess.PIPE,
                            check=False,
                            text=True,
                            encoding='utf-8',
                            errors='ignore',
                            cwd=oss_fuzz_checkout.OSS_FUZZ_DIR)
    return result, target_dst

  def _test_check_fuzzers(self, target_dst) -> subprocess.CompletedProcess:
    """Runs OSS-Fuzz's check_build command to evaluate build fuzzers."""

    cmd = ['python3', 'infra/helper.py', 'check_build', target_dst]
    result = subprocess.run(cmd,
                            stdout=subprocess.PIPE,
                            stderr=subprocess.PIPE,
                            check=False,
                            text=True,
                            encoding='utf-8',
                            errors='ignore',
                            cwd=oss_fuzz_checkout.OSS_FUZZ_DIR)
    return result

  def _simple_truncate_build_output(self, output: str) -> str:
    """Truncates the build output to a manageable size."""
    if len(output) > 8000:
      return output[:1500] + '\n... (truncated)' + output[-6500:]
    return output

  def _parse_llm_reponse_and_operate(self, response: str, tool: BaseTool,
                                     prompt: Prompt) -> Prompt:
    """Parses and LLM response and takes appropriate action. This includes
    parsing bash commands to be executed in the container tool or extracting
    the build script and testing it for compilation."""
    # Initialise variables
    prompt_text = ''
    success = False
    self.invalid = False
    self.missing_binary = False

    logger.info('=' * 80, trial=self.trial)
    logger.info(response, trial=self.trial)
    logger.info('=' * 80, trial=self.trial)

    # Retrieve data from response
    build_script = self._parse_tag(response, 'bash')
    commands = '; '.join(self._parse_tags(response, 'command'))

    if commands:
      logger.info('LLM Requested commands: %s', commands, trial=self.trial)
      self.discovery_stage = True

      # Execute the command directly, then return the formatted result
      result = tool.execute(commands)
      prompt_text = self._format_bash_execution_result(result,
                                                       previous_prompt=prompt)
      if result.returncode == 0:
        success = True
    elif build_script:
      logger.info('LLM Provided build script.', trial=self.trial)
      self.discovery_stage = False

      # Fix shebang to ensure docker image failing is reflected.
      lines = build_script.split('\n')
      if lines[0].startswith("#!"):
        lines[0] = "#!/bin/bash -eu"
      else:
        lines = ["#!/bin/bash -eu"] + lines
      build_script = '\n'.join(lines)

      build_result, target_dst = self._test_build_fuzzers(build_script)
      if build_result.returncode != 0:
        logger.info('Build failed.', trial=self.trial)
        parsed_stdout = build_result.stdout
        tag = '---------------------------------------------------------------'

        parsed_stdout = tag.join(parsed_stdout.split(tag)[3:])
        prompt_text = 'Build failed, this is the output:\n'
        parsed_stdout = self._simple_truncate_build_output(parsed_stdout)
        prompt_text += f'<out>{parsed_stdout}</out>'
        self.compiles = False
        self.check_all_passed = False
        success = False
      else:
        # Success build
        logger.info('Build succeeded.', trial=self.trial)
        logger.info('Testing fuzzers run.', trial=self.trial)
        test_run_result = self._test_check_fuzzers(target_dst)
        if test_run_result.returncode == 0:
          logger.info('Fuzzers run successfully.', trial=self.trial)
          self.check_all_passed = True
          success = True
          self.compiles = True
        else:
          logger.info('Fuzzers run failed.', trial=self.trial)
          prompt_text = test_run_result.stdout
          self.compiles = True
          self.check_all_passed = False
          success = False
    else:
      self.invalid = True

    self.last_status = success
    self.last_result = prompt_text

    return prompt

  def _validate_operation_and_prepare_next_prompt(
      self, build_result: BuildResult, prompt: Prompt) -> Optional[Prompt]:
    """Interprets the results from operating on the LLM response and prepares
    a new prompt for the next round of interaction."""

    # Don't need to check for invalid result
    if self.invalid:
      return prompt

    # Execution fail
    if self.discovery_stage:
      logger.info('Validating BASH command response', trial=self.trial)
      # Still in bash mode.
      prompt.add_problem(self.last_result)

      # Store build result
      build_result.compiles = False
      build_result.compile_error = self.last_result

      return prompt
    if not self.compiles:
      logger.info('Validation build failure response', trial=self.trial)
      retry = templates.LLM_RETRY.replace('{BASH_RESULT}', self.last_result)
      prompt.add_problem(retry)

      # Store build result
      build_result.compiles = False
      build_result.compile_error = self.last_result

      return prompt
    if not self.check_all_passed:
      logger.info('Validating check_build failure', trial=self.trial)
      retry = templates.LLM_RETRY_CHECK_ALL.replace('{BASH_RESULT}',
                                                    self.last_result)
      prompt.add_problem(retry)

      # Store build result
      build_result.compiles = False
      build_result.compile_error = self.last_result

      return prompt
    # Build script succeeded
    return None

  def _handle_llm_reponse(self, response: str,
                          build_result: BuildResult) -> Optional[Prompt]:
    """Validates LLM conclusion or executes its command."""
    prompt = self.llm.prompt_type()(None)

    if response:
      prompt = self._parse_llm_reponse_and_operate(response, self.inspect_tool,
                                                   prompt)
      logger.info('Handling conclusions', trial=self.trial)
      prompt = self._validate_operation_and_prepare_next_prompt(
          build_result, prompt)
      if prompt is None:
        logger.info('Succeeded fixing build script', trial=self.trial)
        logger.info('-' * 25 + ' Build script: ' + '-' * 25, trial=self.trial)
        logger.info(self.success_build_script, trial=self.trial)
        logger.info('-' * 60, trial=self.trial)
        return None

    return prompt


def fix_build(args, oss_fuzz_base, use_tools: bool = True):
  """Fixes the build of a given project."""

  project_name = args.project
  oss_fuzz_checkout.OSS_FUZZ_DIR = oss_fuzz_base

<<<<<<< HEAD
=======
  # Disabling caching
  oss_fuzz_checkout.ENABLE_CACHING = False

>>>>>>> 5914f423
  work_dirs = WorkDirs(args.work_dirs, keep=True)

  # Prepare LLM model
  llm = models.LLM.setup(
      ai_binary=os.getenv('AI_BINARY', ''),
      name=args.model,
      max_tokens=4096,
      num_samples=1,
      temperature=0.4,
      temperature_list=[],
  )
  llm.MAX_INPUT_TOKEN = 25000

  # Set up Build fixer agent
  agent = BuildFixAgent(llm, project_name, work_dirs, args, use_tools=use_tools)

  # Execute the agent
  agent.execute([])<|MERGE_RESOLUTION|>--- conflicted
+++ resolved
@@ -702,12 +702,9 @@
   project_name = args.project
   oss_fuzz_checkout.OSS_FUZZ_DIR = oss_fuzz_base
 
-<<<<<<< HEAD
-=======
   # Disabling caching
   oss_fuzz_checkout.ENABLE_CACHING = False
 
->>>>>>> 5914f423
   work_dirs = WorkDirs(args.work_dirs, keep=True)
 
   # Prepare LLM model
