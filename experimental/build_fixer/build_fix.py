#!/usr/bin/env python3
# Copyright 2025 Google LLC
#
# Licensed under the Apache License, Version 2.0 (the "License");
# you may not use this file except in compliance with the License.
# You may obtain a copy of the License at
#
#     http://www.apache.org/licenses/LICENSE-2.0
#
# Unless required by applicable law or agreed to in writing, software
# distributed under the License is distributed on an "AS IS" BASIS,
# WITHOUT WARRANTIES OR CONDITIONS OF ANY KIND, either express or implied.
# See the License for the specific language governing permissions and
# limitations under the License.
"""Build fixer tooling."""

import os
import re
import shutil
import subprocess
import sys
import uuid
import json
from typing import Optional

import logger
from agent.base_agent import BaseAgent
from experiment import oss_fuzz_checkout
from experiment.benchmark import Benchmark
from experiment.workdir import WorkDirs
from experimental.build_fixer import templates
from llm_toolkit import models
from llm_toolkit.models import LLM
from llm_toolkit.prompts import Prompt
from results import BuildResult, Result
from tool.base_tool import BaseTool
from tool.container_tool import ProjectContainerTool


class BuildFixAgent(BaseAgent):
  """Agent for fixing OSS-Fuzz project builds."""

  def __init__(self,
               llm: LLM,
               project_name,
               work_dirs,
               args,
               use_tools: bool = True):
    super().__init__(trial=1, llm=llm, args=args)
    self.project_name = project_name
    self.original_project_name = project_name
    self.work_dirs = work_dirs
    self.last_status = False
    self.last_result = ''
    self.compiles = False
    self.check_all_passed = False
    self.initial_error_result = ''
    self.trial = 0

    self.use_tools = use_tools

    self.success_build_script = ''

    self.projet_language = oss_fuzz_checkout.get_project_language(
        self.project_name)

  def _initial_prompt(self, results: list[Result], is_tools: bool = True):  # pylint: disable=unused-argument
    """Creates the initial prompt for the build fixer agent."""
    with open(
        os.path.join(oss_fuzz_checkout.OSS_FUZZ_DIR, 'projects',
                     self.project_name, 'build.sh'), 'r') as f:
      build_script = f.read()

    with open(
        os.path.join(oss_fuzz_checkout.OSS_FUZZ_DIR, 'projects',
                     self.project_name, 'Dockerfile'), 'r') as f:
      dockerfile = f.read()

    prompt = self.llm.prompt_type()(None)

<<<<<<< HEAD
    if is_tools:
      template_prompt = templates.BUILD_FIX_PROBLEM_TOOLS
    else:
      template_prompt = templates.BUILD_FIX_PROBLEM

=======
    template_prompt = templates.BUILD_FIX_PROBLEM
>>>>>>> 1ca14944
    template_prompt = template_prompt.replace('{DOCKERFILE}', dockerfile)
    template_prompt = template_prompt.replace('{BUILD_SCRIPT}', build_script)
    template_prompt = template_prompt.replace('{LOGS}',
                                              self.initial_error_result[-300:])
    template_prompt = template_prompt.replace('{MAX_DISCOVERY_ROUND}',
                                              str(self.args.max_round))

    if self.projet_language.lower() == 'python':
      template_prompt = template_prompt.replace('{LANGUAGE_SPECIFICS}',
                                                templates.PYTHON_SPECIFICS)
    else:
      template_prompt = template_prompt.replace('{LANGUAGE_SPECIFICS}', '')
    #prompt.add_priming(template_prompt)

    prompt.add_priming(templates.BUILD_FIXER_LLM_PRIMING)
    prompt.add_problem(template_prompt)
    return prompt

  def execute(self, result_history: list[Result]) -> BuildResult:
    """Executes the build fixer agent.
    Creates a container tool and performs an initial build attempt.
    The output of the build is then used to generate a prompt,
    and the agent then goes into the iterative process.
    """

    # Prepare an initial image build.
    result_name = oss_fuzz_checkout.prepare_project_image_by_name(
        self.project_name)

    if not result_name:
      logger.info(f'Failed to prepare project image for {self.project_name}.',
                  trial=self.trial)
      sys.exit(1)

    self.project_name = result_name.split('/')[-1]
    benchmark = Benchmark(self.project_name, self.project_name, '', '', '', '',
                          [], '')

    # Initial run of compile.
    self.inspect_tool = ProjectContainerTool(benchmark, name='inspect')
    result = self.inspect_tool.compile(
        extra_commands=' && rm -rf /out/* > /dev/null')

    # If the build succeeded, we can exit
    if result.returncode == 0:
      logger.info(f'Build succeeded for {self.project_name}.', trial=self.trial)
      logger.info('Nothing to fix.', trial=self.trial)
      self.inspect_tool.terminate()
      sys.exit(0)

    self.initial_error_result = result.stderr

    # Prepare initial prompt.
    prompt = self._initial_prompt(result_history, self.use_tools)
    build_result = BuildResult(benchmark=benchmark,
                               trial=0,
                               work_dirs=self.work_dirs,
                               author=self,
                               chat_history={self.name: ''})
    if self.use_tools:
      self._agent_run_function_based_loop(prompt, build_result)
    else:
      self._agent_raw_loop(prompt, build_result)

  def _agent_run_function_based_loop(self, prompt: Prompt,
                                     build_result: BuildResult) -> BuildResult:
    """Runs the agent loop using a function-based approach."""

    # Agent loop
    try:
      client = self.llm.get_chat_client(model=self.llm.get_model())
      tools = [{
          "type": "function",
          "name": "test_build_script",
          "description": "Tests a build script against target project.",
          "parameters": {
              "type": "object",
              "properties": {
                  "build_script": {
                      "type": "string",
                      "description": "Bash script that builds the project."
                  }
              },
              "required": ["build_script"],
              "additionalProperties": False
          }
      }, {
          "type": "function",
          "name": "run_commands_in_container",
          "description": "Runs a command string in the project container.",
          "parameters": {
              "type": "object",
              "properties": {
                  "command": {
                      "type":
                          "string",
                      "description":
                          "Bash commands separated by ';' to run in the container."
                  }
              },
              "required": ["command"],
              "additionalProperties": False
          }
      }]

      extended_messages = False
      cur_round = 0
      success = False
      while prompt or extended_messages:
        logger.info(f'Agent Round {cur_round}', trial=self.trial)
        cur_round += 1
        if cur_round > self.args.max_round:
          sys.exit(0)

        # Pass prompt history to LLM and get response.
        logger.info('Sending prompt to LLM', trial=self.trial)
        response = self.chat_llm_with_tools(client, prompt, tools, self.trial)

        tools_analysed = 0
        extended_messages = False
        # handle each of the tool calls in the response.
        logger.info('Iterating response output', trial=self.trial)
        for tool_call in response.output:
          logger.info('- Response out:' + str(tool_call), trial=self.trial)
          if tool_call.type != 'function_call':
            continue
          tools_analysed += 1
          logger.info('Handling tool call %s', tool_call.name, trial=self.trial)
          logger.info('Tool call arguments: %s',
                      tool_call.arguments,
                      trial=self.trial)
          if tool_call.name == 'test_build_script':
            arguments = json.loads(tool_call.arguments)
            build_result, target_dst = self._test_build_fuzzers(
                arguments['build_script'])
            if build_result.returncode != 0:
              logger.info('Build failed.', trial=self.trial)
              parsed_stdout = build_result.stdout
              parsed_stdout = self._simple_truncate_build_output(parsed_stdout)

              logger.info('Parsed stdout: %s', parsed_stdout, trial=self.trial)

              self.llm.messages.append(tool_call)
              self.llm.messages.append({
                  'type': 'function_call_output',
                  'call_id': tool_call.call_id,
                  'output': str(parsed_stdout)
              })
              extended_messages = True
              prompt = None

            else:
              logger.info('Build succeeded.', trial=self.trial)
              # Testing fuzzers run.
              test_run_result = self._test_check_fuzzers(target_dst)
              if test_run_result.returncode == 0:
                logger.info('Fuzzers run successfully.', trial=self.trial)
                success = True
                self.success_build_script = arguments['build_script']
                prompt = None
                extended_messages = False
              else:
                logger.info('Fuzzers run failed.', trial=self.trial)
                prompt_text = test_run_result.stdout
                success = False
                self.llm.messages.append(tool_call)
                self.llm.messages.append({
                    'type': 'function_call_output',
                    'call_id': tool_call.call_id,
                    'output': str(prompt_text)
                })
                extended_messages = True
                prompt = None

          elif tool_call.name == 'run_commands_in_container':
            arguments = json.loads(tool_call.arguments)
            logger.info(json.dumps(arguments, indent=2), trial=self.trial)

            # Execute the command directly, then return the formatted result
            commands = arguments['command']
            logger.info('LLM Requested commands: %s',
                        commands,
                        trial=self.trial)
            result = self.inspect_tool.execute(commands)
            prompt_text = self._format_bash_execution_result(
                result, previous_prompt=prompt)

            prompt_text = self._simple_truncate_build_output(prompt_text)

            self.llm.messages.append(tool_call)
            self.llm.messages.append({
                'type': 'function_call_output',
                'call_id': tool_call.call_id,
                'output': str(prompt_text)
            })
            extended_messages = True
            prompt = None
          else:
            logger.info('Unsupported tool call: %s',
                        tool_call.name,
                        trial=self.trial)

        if tools_analysed == 0 and not success:
          logger.info(
              'Did not execute any tool calls. At the moment we do not '
              'support this, but we should add support for it.',
              trial=self.trial)
          prompt = prompt = self.llm.prompt_type()(None)
          prompt.add_problem(
              'I was unable to interpret your last message. Use tool '
              'calls to direct this process instead of messages.')
          cur_round -= 1

        if success:
          logger.info('Succeeded fixing build script', trial=self.trial)
          logger.info('-' * 25 + ' Build script: ' + '-' * 25, trial=self.trial)
          logger.info(self.success_build_script, trial=self.trial)
          logger.info('-' * 60, trial=self.trial)
          break
    finally:
      self.inspect_tool.terminate()

  def _agent_raw_loop(self, prompt: Prompt,
                      build_result: BuildResult) -> BuildResult:
    """Runs the agent loop, sending prompts to the LLM and handling responses."""
    # Agent loop
    self.trial = 0
    try:
      client = self.llm.get_chat_client(model=self.llm.get_model())
      while prompt:
        logger.info(f'Agent Round {self.trial}', trial=self.trial)
        # Pass prompt history to LLM and get response.
        logger.info('Sending prompt to LLM', trial=self.trial)
        response = self.chat_llm(self.trial,
                                 client=client,
                                 prompt=prompt,
                                 trial=self.trial)

        # Handle LLM response.
        logger.info('Handling LLM response', trial=self.trial)
        prompt = self._handle_llm_reponse(response, build_result)
        if not prompt:
          break
        if self.trial >= self.args.max_round:
          logger.info(f'Max discovery rounds reached ({self.args.max_round}).',
                      trial=self.trial)
          break
        self.trial += 1
    finally:
      self.inspect_tool.terminate()
    return build_result

  def _parse_tag(self, response: str, tag: str) -> str:
    """Parses the tag from LLM response."""
    patterns = [rf'<{tag}>(.*?)</{tag}>', rf'```{tag}(.*?)```']

    # Matches both xml and code style tags
    for pattern in patterns:
      match = re.search(pattern, response, re.DOTALL)
      if match:
        return match.group(1).strip()

    return ''

  def _parse_tags(self, response: str, tag: str) -> list[str]:
    """Parses the tags from LLM response."""
    patterns = [rf'<{tag}>(.*?)</{tag}>', rf'```{tag}(.*?)```']
    found_matches = []

    # Matches both xml and code style tags
    for pattern in patterns:
      matches = re.findall(pattern, response, re.DOTALL)
      found_matches.extend([content.strip() for content in matches])

    return found_matches

  def _test_build_fuzzers(
      self, build_script: str) -> tuple[subprocess.CompletedProcess, str]:
    """Runs OSS-Fuzz's build_fuzzers command with the provided build script."""
    target_dst = self.original_project_name + '-copy-' + str(
        uuid.uuid4().hex)[:8]
    shutil.copytree(
        os.path.join(oss_fuzz_checkout.OSS_FUZZ_DIR, 'projects',
                     self.original_project_name),
        os.path.join(oss_fuzz_checkout.OSS_FUZZ_DIR, 'projects', target_dst))

    self.success_build_script = build_script
    # Overwrite the build script with the new one
    with open(
        os.path.join(oss_fuzz_checkout.OSS_FUZZ_DIR, 'projects', target_dst,
                     'build.sh'), 'w') as f:
      f.write(build_script)
    # Build project

    cmd = ['python3', 'infra/helper.py', 'build_fuzzers', target_dst]
    result = subprocess.run(cmd,
                            stdout=subprocess.PIPE,
                            stderr=subprocess.PIPE,
                            check=False,
                            text=True,
                            encoding='utf-8',
                            errors='ignore',
                            cwd=oss_fuzz_checkout.OSS_FUZZ_DIR)
    return result, target_dst

  def _test_check_fuzzers(self, target_dst) -> subprocess.CompletedProcess:
    """Runs OSS-Fuzz's check_build command to evaluate build fuzzers."""

    cmd = ['python3', 'infra/helper.py', 'check_build', target_dst]
    result = subprocess.run(cmd,
                            stdout=subprocess.PIPE,
                            stderr=subprocess.PIPE,
                            check=False,
                            text=True,
                            encoding='utf-8',
                            errors='ignore',
                            cwd=oss_fuzz_checkout.OSS_FUZZ_DIR)
    return result

  def _simple_truncate_build_output(self, output: str) -> str:
    """Truncates the build output to a manageable size."""
    if len(output) > 8000:
      return output[:1500] + '\n... (truncated)' + output[-6500:]
    return output

  def _parse_llm_reponse_and_operate(self, response: str, tool: BaseTool,
                                     prompt: Prompt) -> Prompt:
    """Parses and LLM response and takes appropriate action. This includes
    parsing bash commands to be executed in the container tool or extracting
    the build script and testing it for compilation."""
    # Initialise variables
    prompt_text = ''
    success = False
    self.invalid = False
    self.missing_binary = False

    logger.info('=' * 80, trial=self.trial)
    logger.info(response, trial=self.trial)
    logger.info('=' * 80, trial=self.trial)

    # Retrieve data from response
    build_script = self._parse_tag(response, 'bash')
    commands = '; '.join(self._parse_tags(response, 'command'))

    if commands:
      logger.info('LLM Requested commands: %s', commands, trial=self.trial)
      self.discovery_stage = True

      # Execute the command directly, then return the formatted result
      result = tool.execute(commands)
      prompt_text = self._format_bash_execution_result(result,
                                                       previous_prompt=prompt)
      if result.returncode == 0:
        success = True
    elif build_script:
      logger.info('LLM Provided build script.', trial=self.trial)
      self.discovery_stage = False

      # Fix shebang to ensure docker image failing is reflected.
      lines = build_script.split('\n')
      if lines[0].startswith("#!"):
        lines[0] = "#!/bin/bash -eu"
      else:
        lines = ["#!/bin/bash -eu"] + lines
      build_script = '\n'.join(lines)

      build_result, target_dst = self._test_build_fuzzers(build_script)
      if build_result.returncode != 0:
        logger.info('Build failed.', trial=self.trial)
        parsed_stdout = build_result.stdout
        tag = '---------------------------------------------------------------'

        parsed_stdout = tag.join(parsed_stdout.split(tag)[3:])
        prompt_text = 'Build failed, this is the output:\n'
        parsed_stdout = self._simple_truncate_build_output(parsed_stdout)
        prompt_text += f'<out>{parsed_stdout}</out>'
        self.compiles = False
        self.check_all_passed = False
        success = False
      else:
        # Success build
        logger.info('Build succeeded.', trial=self.trial)
        logger.info('Testing fuzzers run.', trial=self.trial)
        test_run_result = self._test_check_fuzzers(target_dst)
        if test_run_result.returncode == 0:
          logger.info('Fuzzers run successfully.', trial=self.trial)
          self.check_all_passed = True
          success = True
          self.compiles = True
        else:
          logger.info('Fuzzers run failed.', trial=self.trial)
          prompt_text = test_run_result.stdout
          self.compiles = True
          self.check_all_passed = False
          success = False
    else:
      self.invalid = True

    self.last_status = success
    self.last_result = prompt_text

    return prompt

  def _validate_operation_and_prepare_next_prompt(
      self, build_result: BuildResult, prompt: Prompt) -> Optional[Prompt]:
    """Interprets the results from operating on the LLM response and prepares
    a new prompt for the next round of interaction."""

    # Don't need to check for invalid result
    if self.invalid:
      return prompt

    # Execution fail
    if self.discovery_stage:
      logger.info('Validating BASH command response', trial=self.trial)
      # Still in bash mode.
      prompt.add_problem(self.last_result)

      # Store build result
      build_result.compiles = False
      build_result.compile_error = self.last_result

      return prompt
    if not self.compiles:
      logger.info('Validation build failure response', trial=self.trial)
      retry = templates.LLM_RETRY.replace('{BASH_RESULT}', self.last_result)
      prompt.add_problem(retry)

      # Store build result
      build_result.compiles = False
      build_result.compile_error = self.last_result

      return prompt
    if not self.check_all_passed:
      logger.info('Validating check_build failure', trial=self.trial)
      retry = templates.LLM_RETRY_CHECK_ALL.replace('{BASH_RESULT}',
                                                    self.last_result)
      prompt.add_problem(retry)

      # Store build result
      build_result.compiles = False
      build_result.compile_error = self.last_result

      return prompt
    # Build script succeeded
    return None

  def _handle_llm_reponse(self, response: str,
                          build_result: BuildResult) -> Optional[Prompt]:
    """Validates LLM conclusion or executes its command."""
    prompt = self.llm.prompt_type()(None)

    if response:
      prompt = self._parse_llm_reponse_and_operate(response, self.inspect_tool,
                                                   prompt)
      logger.info('Handling conclusions', trial=self.trial)
      prompt = self._validate_operation_and_prepare_next_prompt(
          build_result, prompt)
      if prompt is None:
        logger.info('Succeeded fixing build script', trial=self.trial)
        logger.info('-' * 25 + ' Build script: ' + '-' * 25, trial=self.trial)
        logger.info(self.success_build_script, trial=self.trial)
        logger.info('-' * 60, trial=self.trial)
        return None

    return prompt


def fix_build(args, oss_fuzz_base, use_tools: bool = True):
  """Fixes the build of a given project."""

  project_name = args.project
  oss_fuzz_checkout.OSS_FUZZ_DIR = oss_fuzz_base
  work_dirs = WorkDirs(args.work_dirs, keep=True)

  # Prepare LLM model
  llm = models.LLM.setup(
      ai_binary=os.getenv('AI_BINARY', ''),
      name=args.model,
      max_tokens=4096,
      num_samples=1,
      temperature=0.4,
      temperature_list=[],
  )
  llm.MAX_INPUT_TOKEN = 25000

  # Set up Build fixer agent
  agent = BuildFixAgent(llm, project_name, work_dirs, args, use_tools=use_tools)

  # Execute the agent
  agent.execute([])<|MERGE_RESOLUTION|>--- conflicted
+++ resolved
@@ -78,15 +78,10 @@
 
     prompt = self.llm.prompt_type()(None)
 
-<<<<<<< HEAD
     if is_tools:
       template_prompt = templates.BUILD_FIX_PROBLEM_TOOLS
     else:
       template_prompt = templates.BUILD_FIX_PROBLEM
-
-=======
-    template_prompt = templates.BUILD_FIX_PROBLEM
->>>>>>> 1ca14944
     template_prompt = template_prompt.replace('{DOCKERFILE}', dockerfile)
     template_prompt = template_prompt.replace('{BUILD_SCRIPT}', build_script)
     template_prompt = template_prompt.replace('{LOGS}',
